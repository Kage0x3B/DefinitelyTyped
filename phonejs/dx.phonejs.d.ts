--- conflicted
+++ resolved
@@ -294,17 +294,6 @@
     export class ODataStore extends Store {
         constructor(options?: ODataStoreOptions);
     }
-<<<<<<< HEAD
-    interface IODataContextBase {
-        get(operationName: string, params: { [key: string]: any }): JQueryDeferred<Array<any>>;
-        invoke(operationName: string, params: { [key: string]: any }, httpMethod?: string): JQueryDeferred<Array<any>>;
-        objectLink(entityAlias: string, key: any): { __metadata: { uri: string }; }
-    }
-    interface IODataContext extends IODataContextBase {
-        [entitySetName: string]: any;
-    }
-=======
->>>>>>> 7469c06f
     export interface ODataContextOptions {
         url: string;
         jsonp?: boolean;
