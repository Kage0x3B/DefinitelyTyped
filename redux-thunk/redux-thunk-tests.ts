--- conflicted
+++ resolved
@@ -1,7 +1,3 @@
-
-/// <reference types="redux" />
-
-
 import { createStore, applyMiddleware, Store, Dispatch, ThunkAction } from 'redux';
 import thunk from 'redux-thunk';
 
@@ -57,12 +53,7 @@
 // A thunk is a function that returns a function.
 // This is a thunk.
 
-<<<<<<< HEAD
-function makeASandwichWithSecretSauce(forPerson: any) {
-=======
 function makeASandwichWithSecretSauce(forPerson: any): ThunkAction<any, any, any> {
->>>>>>> c42b2ba1
-
     // Invert control!
     // Return a function that accepts `dispatch` so we can dispatch later.
     // Thunk middleware knows how to turn thunk async actions into actions.
@@ -95,13 +86,8 @@
 // actions and async actions from other action creators,
 // and I can build my control flow with Promises.
 
-<<<<<<< HEAD
-function makeSandwichesForEverybody() {
-    return function (dispatch: Dispatch, getState: () => any): any {
-=======
 function makeSandwichesForEverybody(): ThunkAction<any, any, any> {
     return function (dispatch: Dispatch<any>, getState: () => any): any {
->>>>>>> c42b2ba1
         if (!getState().sandwiches.isShopOpen) {
 
             // You don’t have to return Promises, but it’s a handy convention
