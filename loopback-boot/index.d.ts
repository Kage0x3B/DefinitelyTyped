--- conflicted
+++ resolved
@@ -75,12 +75,8 @@
  *  The model-config.json file contains only configuration options like dataSource and extra relations.
  * To define a model, create a per-model JSON file in models/ directory.
  *
-<<<<<<< HEAD
- * NOTE: Mixing bootLoopBackApp(app, bootConfig) and app.model(name, modelConfig) in multiple files may result in models being undefined due to race conditions. To avoid this when using bootLoopBackApp() make sure all models are passed as part of the models definition.
-=======
  * NOTE: Mixing bootLoopBackApp(app, bootConfig) and app.model(name, modelConfig) in multiple files may result in models being undefined due to race conditions.
  * To avoid this when using bootLoopBackApp() make sure all models are passed as part of the models definition.
->>>>>>> 5a239fff
  * Throws an error if the config object is not valid or if boot fails.
  *
  * @param {Loopback.LoopbackApplication} app LoopBack application created by loopback().
