--- conflicted
+++ resolved
@@ -1222,27 +1222,19 @@
     }
 
     export namespace DomEvent {
-<<<<<<< HEAD
-        export function on(el: HTMLElement, types: string, fn: Function, context?: Object): typeof DomEvent;
+        export function on(el: HTMLElement, types: string, fn: (ev: Event) => any, context?: Object): typeof DomEvent;
+
         export function on(el: HTMLElement, eventMap: {[eventName: string]: Function}, context?: Object): typeof DomEvent;
-        export function off(el: HTMLElement, types: string, fn: Function, context?: Object): typeof DomEvent;
+
+        export function off(el: HTMLElement, types: string, fn: (ev: Event) => any, context?: Object): typeof DomEvent;
+
         export function off(el: HTMLElement, eventMap: {[eventName: string]: Function}, context?: Object): typeof DomEvent;
+
+        export function stopPropagation(ev: Event): typeof DomEvent;
+
         export function disableScrollPropagation(el: HTMLElement): typeof DomEvent;
+
         export function disableClickPropagation(el: HTMLElement): typeof DomEvent;
-=======
-        export function on(el: HTMLElement, types: string, fn: (ev: Event) => any, context?: Object): typeof DomEvent;
-
-        export function on(el: HTMLElement, eventMap: {[eventName: string]: Function}, context?: Object): typeof DomEvent;
-
-        export function off(el: HTMLElement, types: string, fn: (ev: Event) => any, context?: Object): typeof DomEvent;
-
-        export function off(el: HTMLElement, eventMap: {[eventName: string]: Function}, context?: Object): typeof DomEvent;
-
-        export function stopPropagation(ev: Event): typeof DomEvent;
-
-        export function disableScrollPropagation(el: HTMLElement): typeof DomEvent;
-
-        export function disableClickPropagation(el: HTMLElement): typeof DomEvent;
 
         export function preventDefault(ev: Event): typeof DomEvent;
 
@@ -1259,7 +1251,6 @@
         export function removeListener(el: HTMLElement, types: string, fn: (ev: Event) => any, context?: Object): typeof DomEvent;
 
         export function removeListener(el: HTMLElement, eventMap: {[eventName: string]: Function}, context?: Object): typeof DomEvent;
->>>>>>> 23d8466f
     }
 
     interface DefaultMapPanes {
