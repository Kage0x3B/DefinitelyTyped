--- conflicted
+++ resolved
@@ -2493,11 +2493,7 @@
             /**
              * This function is used to set a target element for the control.
              * It has no effect if it is called after the control has been added to the map (i.e. after setMap is called on the control).
-<<<<<<< HEAD
-             * If no target is set in the options passed to the control constructor and if setTarget is not called then the control is 
-=======
              * If no target is set in the options passed to the control constructor and if setTarget is not called then the control is
->>>>>>> 4c530f28
              * added to the map's overlay container.
              */
             setTarget(target: Element | string):void;
