--- conflicted
+++ resolved
@@ -1067,31 +1067,6 @@
     }
 }
 
-<<<<<<< HEAD
-////////////////////////////////////////////////////
-/// console tests : https://nodejs.org/api/console.html
-////////////////////////////////////////////////////
-
-namespace console_tests {
-    let a: number, b: {foo:'bar'};
-    console.assert(a, 'message');
-    console.log('message');
-    console.log('message', a, b);
-    console.trace('message', a, b);
-    console.info('message', a, b);
-    console.warn('message', a, b);
-    console.error('message', a, b);
-    console.dir(b);
-    console.dir(b, {showHidden: true, depth: 4});
-    console.time('label');
-    console.timeEnd('label');
-
-    let c2: typeof console = new console.Console(process.stdout);
-    let c3: typeof console = new console.Console(process.stdout, process.stderr);
-    let c4: typeof console = console2;
-    let c5: typeof console = new console2.Console(process.stdout);
-    let c6: typeof console = new console2.Console(process.stdout, process.stderr);
-=======
 /////////////////////////////////////////////////////
 /// Timers tests : https://nodejs.org/api/timers.html
 /////////////////////////////////////////////////////
@@ -1115,7 +1090,6 @@
         timeout.ref();
         timers.clearTimeout(timeout);
     }
->>>>>>> 0c5c7a2d
 }
 
 /////////////////////////////////////////////////////////
@@ -1123,11 +1097,6 @@
 /////////////////////////////////////////////////////////
 
 namespace errors_tests {
-<<<<<<< HEAD
-    Error.stackTraceLimit = Infinity;
-    const myObject = {};
-    Error.captureStackTrace(myObject);
-=======
     {
         Error.stackTraceLimit = Infinity;
     }
@@ -1314,5 +1283,4 @@
     num = constants.POINT_CONVERSION_HYBRID
     str = constants.defaultCoreCipherList
     str = constants.defaultCipherList
->>>>>>> 0c5c7a2d
 }