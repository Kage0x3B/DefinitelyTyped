
import * as assert from "assert";
import * as fs from "fs";
import * as events from "events";
import * as zlib from "zlib";
import * as url from "url";
import * as util from "util";
import * as crypto from "crypto";
import * as tls from "tls";
import * as http from "http";
import * as https from "https";
import * as net from "net";
import * as tty from "tty";
import * as dgram from "dgram";
import * as querystring from "querystring";
import * as path from "path";
import * as readline from "readline";
import * as childProcess from "child_process";
import * as cluster from "cluster";
import * as os from "os";
import * as vm from "vm";
import * as console2 from "console";
// Specifically test buffer module regression.
import {Buffer as ImportedBuffer, SlowBuffer as ImportedSlowBuffer} from "buffer";

assert(1 + 1 - 2 === 0, "The universe isn't how it should.");

assert.deepEqual({ x: { y: 3 } }, { x: { y: 3 } }, "DEEP WENT DERP");

assert.equal(3, "3", "uses == comparator");

assert.notStrictEqual(2, "2", "uses === comparator");

assert.notDeepStrictEqual({ x: { y: "3" } }, { x: { y: 3 } }, "uses === comparator");

assert.throws(() => { throw "a hammer at your face"; }, undefined, "DODGED IT");

assert.doesNotThrow(() => {
    const b = false;
    if (b) { throw "a hammer at your face"; }
}, undefined, "What the...*crunch*");

////////////////////////////////////////////////////
/// Events tests : http://nodejs.org/api/events.html
////////////////////////////////////////////////////

namespace events_tests {
    let emitter: events.EventEmitter;
    let event: string;
    let listener: Function;
    let any: any;

    {
        let result: events.EventEmitter;

        result = emitter.addListener(event, listener);
        result = emitter.on(event, listener);
        result = emitter.once(event, listener);
        result = emitter.prependListener(event, listener);
        result = emitter.prependOnceListener(event, listener);
        result = emitter.removeListener(event, listener);
        result = emitter.removeAllListeners();
        result = emitter.removeAllListeners(event);
        result = emitter.setMaxListeners(42);
    }

    {
        let result: number;

        result = events.EventEmitter.defaultMaxListeners;
        result = events.EventEmitter.listenerCount(emitter, event); // deprecated

        result = emitter.getMaxListeners();
        result = emitter.listenerCount(event);
    }

    {
        let result: Function[];

        result = emitter.listeners(event);
    }

    {
        let result: boolean;

        result = emitter.emit(event);
        result = emitter.emit(event, any);
        result = emitter.emit(event, any, any);
        result = emitter.emit(event, any, any, any);
    }

    {
        let result: string[];

        result = emitter.eventNames();
    }
}

////////////////////////////////////////////////////
/// File system tests : http://nodejs.org/api/fs.html
////////////////////////////////////////////////////
fs.writeFile("thebible.txt",
    "Do unto others as you would have them do unto you.",
    assert.ifError);

fs.write(1234, "test");

fs.writeFile("Harry Potter",
    "\"You be wizzing, Harry,\" jived Dumbledore.",
    {
        encoding: "ascii"
    },
    assert.ifError);

var content: string,
    buffer: Buffer;

content = fs.readFileSync('testfile', 'utf8');
content = fs.readFileSync('testfile', {encoding : 'utf8'});
buffer = fs.readFileSync('testfile');
buffer = fs.readFileSync('testfile', {flag : 'r'});
fs.readFile('testfile', 'utf8', (err, data) => content = data);
fs.readFile('testfile', {encoding : 'utf8'}, (err, data) => content = data);
fs.readFile('testfile', (err, data) => buffer = data);
fs.readFile('testfile', {flag : 'r'}, (err, data) => buffer = data);

class Networker extends events.EventEmitter {
    constructor() {
        super();

        this.emit("mingling");
    }
}

var errno: number;
fs.readFile('testfile', (err, data) => {
    if (err && err.errno) {
        errno = err.errno;
    }
});

fs.mkdtemp('/tmp/foo-', (err, folder) => {
    console.log(folder);
    // Prints: /tmp/foo-itXde2
});

var tempDir: string;
tempDir = fs.mkdtempSync('/tmp/foo-');

fs.watch('/tmp/foo-', (event, filename) => {
  console.log(event, filename);
});

fs.watch('/tmp/foo-', 'utf8', (event, filename) => {
  console.log(event, filename);
});

fs.watch('/tmp/foo-', {
  recursive: true,
  persistent: true,
  encoding: 'utf8'
}, (event, filename) => {
  console.log(event, filename);
});

///////////////////////////////////////////////////////
/// Buffer tests : https://nodejs.org/api/buffer.html
///////////////////////////////////////////////////////

function bufferTests() {
    var utf8Buffer = new Buffer('test');
    var base64Buffer = new Buffer('','base64');
    var octets: Uint8Array = null;
    var octetBuffer = new Buffer(octets);
    var sharedBuffer = new Buffer(octets.buffer);
    var copiedBuffer = new Buffer(utf8Buffer);
    console.log(Buffer.isBuffer(octetBuffer));
    console.log(Buffer.isEncoding('utf8'));
    console.log(Buffer.byteLength('xyz123'));
    console.log(Buffer.byteLength('xyz123', 'ascii'));
    var result1 = Buffer.concat([utf8Buffer, base64Buffer]);
    var result2 = Buffer.concat([utf8Buffer, base64Buffer], 9999999);

    // Class Method: Buffer.from(array)
    {
        const buf: Buffer = Buffer.from([0x62,0x75,0x66,0x66,0x65,0x72]);
    }

    // Class Method: Buffer.from(arrayBuffer[, byteOffset[, length]])
    {
        const arr: Uint16Array = new Uint16Array(2);
        arr[0] = 5000;
        arr[1] = 4000;

        let buf: Buffer;
        buf = Buffer.from(arr.buffer);
        buf = Buffer.from(arr.buffer, 1);
        buf = Buffer.from(arr.buffer, 0, 1);
    }

    // Class Method: Buffer.from(buffer)
    {
        const buf1: Buffer = Buffer.from('buffer');
        const buf2: Buffer = Buffer.from(buf1);
    }

    // Class Method: Buffer.from(str[, encoding])
    {
        const buf1: Buffer = Buffer.from('this is a tést');
        const buf2: Buffer = Buffer.from('7468697320697320612074c3a97374', 'hex');
    }

    // Test that TS 1.6 works with the 'as Buffer' annotation
    // on isBuffer.
    var a: Buffer | number;
    a = new Buffer(10);
    if (Buffer.isBuffer(a)) {
        a.writeUInt8(3, 4);
    }

    // write* methods return offsets.
    var b = new Buffer(16);
    var result: number = b.writeUInt32LE(0, 0);
    result = b.writeUInt16LE(0, 4);
    result = b.writeUInt8(0, 6);
    result = b.writeInt8(0, 7);
    result = b.writeDoubleLE(0, 8);

    // fill returns the input buffer.
    b.fill('a').fill('b');

    {
        let buffer = new Buffer('123');
        let index: number;
        index = buffer.indexOf("23");
        index = buffer.indexOf("23", 1);
        index = buffer.indexOf(23);
        index = buffer.indexOf(buffer);
    }

    // Imported Buffer from buffer module works properly
    {
        let b = new ImportedBuffer('123');
        b.writeUInt8(0, 6);
        let sb = new ImportedSlowBuffer(43);
        b.writeUInt8(0, 6);
    }

    // Buffer has Uint8Array's buffer field (an ArrayBuffer).
    {
      let buffer = new Buffer('123');
      let octets = new Uint8Array(buffer.buffer);
    }
}


////////////////////////////////////////////////////
/// Url tests : http://nodejs.org/api/url.html
////////////////////////////////////////////////////

url.format(url.parse('http://www.example.com/xyz'));

// https://google.com/search?q=you're%20a%20lizard%2C%20gary
url.format({
    protocol: 'https',
    host: "google.com",
    pathname: 'search',
    query: { q: "you're a lizard, gary" }
});

var helloUrl = url.parse('http://example.com/?hello=world', true)
assert.equal(helloUrl.query.hello, 'world');


// Old and new util.inspect APIs
util.inspect(["This is nice"], false, 5);
util.inspect(["This is nice"], { colors: true, depth: 5, customInspect: false });

////////////////////////////////////////////////////
/// Stream tests : http://nodejs.org/api/stream.html
////////////////////////////////////////////////////

// http://nodejs.org/api/stream.html#stream_readable_pipe_destination_options
function stream_readable_pipe_test() {
    var r = fs.createReadStream('file.txt');
    var z = zlib.createGzip();
    var w = fs.createWriteStream('file.txt.gz');
    r.pipe(z).pipe(w);
    r.close();
}

////////////////////////////////////////////////////
/// Crypto tests : http://nodejs.org/api/crypto.html
////////////////////////////////////////////////////

var hmacResult: string = crypto.createHmac('md5', 'hello').update('world').digest('hex');

{
    let hmac: crypto.Hmac;
    (hmac = crypto.createHmac('md5', 'hello')).end('world', 'utf8', () => {
        let hash: Buffer|string = hmac.read();
    });
}

function crypto_cipher_decipher_string_test() {
	var key:Buffer = new Buffer([1, 2, 3, 4, 5, 6, 7, 8, 9, 1, 2, 3, 4, 5, 6, 7]);
	var clearText:string = "This is the clear text.";
	var cipher:crypto.Cipher = crypto.createCipher("aes-128-ecb", key);
	var cipherText:string = cipher.update(clearText, "utf8", "hex");
	cipherText += cipher.final("hex");

	var decipher:crypto.Decipher = crypto.createDecipher("aes-128-ecb", key);
	var clearText2:string = decipher.update(cipherText, "hex", "utf8");
	clearText2 += decipher.final("utf8");

	assert.equal(clearText2, clearText);
}

function crypto_cipher_decipher_buffer_test() {
	var key:Buffer = new Buffer([1, 2, 3, 4, 5, 6, 7, 8, 9, 1, 2, 3, 4, 5, 6, 7]);
	var clearText:Buffer = new Buffer([1, 2, 3, 4, 5, 6, 7, 8, 9, 8, 7, 6, 5, 4]);
	var cipher:crypto.Cipher = crypto.createCipher("aes-128-ecb", key);
	var cipherBuffers:Buffer[] = [];
	cipherBuffers.push(cipher.update(clearText));
	cipherBuffers.push(cipher.final());

	var cipherText:Buffer = Buffer.concat(cipherBuffers);

	var decipher:crypto.Decipher = crypto.createDecipher("aes-128-ecb", key);
	var decipherBuffers:Buffer[] = [];
	decipherBuffers.push(decipher.update(cipherText));
	decipherBuffers.push(decipher.final());

	var clearText2:Buffer = Buffer.concat(decipherBuffers);

	assert.deepEqual(clearText2, clearText);
}

////////////////////////////////////////////////////
/// TLS tests : http://nodejs.org/api/tls.html
////////////////////////////////////////////////////

var ctx: tls.SecureContext = tls.createSecureContext({
    key: "NOT REALLY A KEY",
    cert: "SOME CERTIFICATE",
});
var blah = ctx.context;

var tlsOpts: tls.TlsOptions = {
	host: "127.0.0.1",
	port: 55
};
var tlsSocket = tls.connect(tlsOpts);


////////////////////////////////////////////////////

// Make sure .listen() and .close() retuern a Server instance
http.createServer().listen(0).close().address();
net.createServer().listen(0).close().address();

var request = http.request('http://0.0.0.0');
request.once('error', function () {});
request.setNoDelay(true);
request.abort();

////////////////////////////////////////////////////
/// Http tests : http://nodejs.org/api/http.html
////////////////////////////////////////////////////
namespace http_tests {
    // Status codes
    var code = 100;
    var codeMessage = http.STATUS_CODES['400'];
    var codeMessage = http.STATUS_CODES[400];

	var agent: http.Agent = new http.Agent({
		keepAlive: true,
		keepAliveMsecs: 10000,
		maxSockets: Infinity,
		maxFreeSockets: 256
	});

	var agent: http.Agent = http.globalAgent;

	http.request({
		agent: false
	});
	http.request({
		agent: agent
	});
	http.request({
		agent: undefined
	});
}

////////////////////////////////////////////////////
/// Https tests : http://nodejs.org/api/https.html
////////////////////////////////////////////////////
namespace https_tests {
    var agent: https.Agent = new https.Agent({
        keepAlive: true,
        keepAliveMsecs: 10000,
        maxSockets: Infinity,
        maxFreeSockets: 256,
        maxCachedSessions: 100
    });

    var agent: https.Agent = https.globalAgent;

    https.request({
        agent: false
    });
    https.request({
        agent: agent
    });
    https.request({
        agent: undefined
    });
}

////////////////////////////////////////////////////
/// TTY tests : http://nodejs.org/api/tty.html
////////////////////////////////////////////////////

namespace tty_tests {
    let rs: tty.ReadStream;
    let ws: tty.WriteStream;

    let rsIsRaw: boolean = rs.isRaw;
    rs.setRawMode(true);

    let wsColumns: number = ws.columns;
    let wsRows: number = ws.rows;

    let isTTY: boolean = tty.isatty(1);
}

////////////////////////////////////////////////////
/// Dgram tests : http://nodejs.org/api/dgram.html
////////////////////////////////////////////////////

var ds: dgram.Socket = dgram.createSocket("udp4", (msg: Buffer, rinfo: dgram.RemoteInfo): void => {
});
var ai: dgram.AddressInfo = ds.address();
ds.send(new Buffer("hello"), 0, 5, 5000, "127.0.0.1", (error: Error, bytes: number): void => {
});

////////////////////////////////////////////////////
///Querystring tests : https://nodejs.org/api/querystring.html
////////////////////////////////////////////////////

namespace querystring_tests {
    type SampleObject = {a: string; b: number;}

    {
        let obj: SampleObject;
        let sep: string;
        let eq: string;
        let options: querystring.StringifyOptions;
        let result: string;

        result = querystring.stringify<SampleObject>(obj);
        result = querystring.stringify<SampleObject>(obj, sep);
        result = querystring.stringify<SampleObject>(obj, sep, eq);
        result = querystring.stringify<SampleObject>(obj, sep, eq);
        result = querystring.stringify<SampleObject>(obj, sep, eq, options);
    }

    {
        let str: string;
        let sep: string;
        let eq: string;
        let options: querystring.ParseOptions;
        let result: SampleObject;

        result = querystring.parse<SampleObject>(str);
        result = querystring.parse<SampleObject>(str, sep);
        result = querystring.parse<SampleObject>(str, sep, eq);
        result = querystring.parse<SampleObject>(str, sep, eq, options);
    }

    {
        let str: string;
        let result: string;

        result = querystring.escape(str);
        result = querystring.unescape(str);
    }
}

////////////////////////////////////////////////////
/// path tests : http://nodejs.org/api/path.html
////////////////////////////////////////////////////

namespace path_tests {

    path.normalize('/foo/bar//baz/asdf/quux/..');

    path.join('/foo', 'bar', 'baz/asdf', 'quux', '..');
    // returns
    //'/foo/bar/baz/asdf'

    try {
        path.join('foo', {}, 'bar');
    }
    catch(error) {

    }

    path.resolve('foo/bar', '/tmp/file/', '..', 'a/../subfile');
    //Is similar to:
    //
    //cd foo/bar
    //cd /tmp/file/
    //cd ..
    //    cd a/../subfile
    //pwd

    path.resolve('/foo/bar', './baz')
    // returns
    //    '/foo/bar/baz'

    path.resolve('/foo/bar', '/tmp/file/')
    // returns
    //    '/tmp/file'

    path.resolve('wwwroot', 'static_files/png/', '../gif/image.gif')
    // if currently in /home/myself/node, it returns
    //    '/home/myself/node/wwwroot/static_files/gif/image.gif'

    path.isAbsolute('/foo/bar') // true
    path.isAbsolute('/baz/..')  // true
    path.isAbsolute('qux/')     // false
    path.isAbsolute('.')        // false

    path.isAbsolute('//server')  // true
    path.isAbsolute('C:/foo/..') // true
    path.isAbsolute('bar\\baz')   // false
    path.isAbsolute('.')         // false

    path.relative('C:\\orandea\\test\\aaa', 'C:\\orandea\\impl\\bbb')
// returns
//    '..\\..\\impl\\bbb'

    path.relative('/data/orandea/test/aaa', '/data/orandea/impl/bbb')
// returns
//    '../../impl/bbb'

    path.dirname('/foo/bar/baz/asdf/quux')
// returns
//    '/foo/bar/baz/asdf'

    path.basename('/foo/bar/baz/asdf/quux.html')
// returns
//    'quux.html'

    path.basename('/foo/bar/baz/asdf/quux.html', '.html')
// returns
//    'quux'

    path.extname('index.html')
// returns
//    '.html'

    path.extname('index.coffee.md')
// returns
//    '.md'

    path.extname('index.')
// returns
//    '.'

    path.extname('index')
// returns
//    ''

    'foo/bar/baz'.split(path.sep)
// returns
//        ['foo', 'bar', 'baz']

    'foo\\bar\\baz'.split(path.sep)
// returns
//        ['foo', 'bar', 'baz']

    console.log(process.env.PATH)
// '/usr/bin:/bin:/usr/sbin:/sbin:/usr/local/bin'

    process.env.PATH.split(path.delimiter)
// returns
//        ['/usr/bin', '/bin', '/usr/sbin', '/sbin', '/usr/local/bin']

    console.log(process.env.PATH)
// 'C:\Windows\system32;C:\Windows;C:\Program Files\nodejs\'

    process.env.PATH.split(path.delimiter)
// returns
//        ['C:\Windows\system32', 'C:\Windows', 'C:\Program Files\nodejs\']

    path.parse('/home/user/dir/file.txt')
// returns
//    {
//        root : "/",
//        dir : "/home/user/dir",
//        base : "file.txt",
//        ext : ".txt",
//        name : "file"
//    }

    path.parse('C:\\path\\dir\\index.html')
// returns
//    {
//        root : "C:\",
//        dir : "C:\path\dir",
//        base : "index.html",
//        ext : ".html",
//        name : "index"
//    }

    path.format({
        root : "/",
        dir : "/home/user/dir",
        base : "file.txt",
        ext : ".txt",
        name : "file"
    });
// returns
//    '/home/user/dir/file.txt'
}

////////////////////////////////////////////////////
/// readline tests : https://nodejs.org/api/readline.html
////////////////////////////////////////////////////

namespace readline_tests {
    let rl: readline.ReadLine;

    {
        let options: readline.ReadLineOptions;
        let input: NodeJS.ReadableStream;
        let output: NodeJS.WritableStream;
        let completer: readline.Completer;
        let terminal: boolean;

        let result: readline.ReadLine;

        result = readline.createInterface(options);
        result = readline.createInterface(input);
        result = readline.createInterface(input, output);
        result = readline.createInterface(input, output, completer);
        result = readline.createInterface(input, output, completer, terminal);
    }

    {
        let prompt: string;

        rl.setPrompt(prompt);
    }

    {
        let preserveCursor: boolean;

        rl.prompt();
        rl.prompt(preserveCursor);
    }

    {
        let query: string;
        let callback: (answer: string) => void;

        rl.question(query, callback);
    }

    {
        let result: readline.ReadLine;

        result = rl.pause();
    }

    {
        let result: readline.ReadLine;

        result = rl.resume();
    }

    {
        rl.close();
    }

    {
        let data: string|Buffer;
        let key: readline.Key;

        rl.write(data);
        rl.write(null, key);
    }

    {
        let stream: NodeJS.WritableStream;
        let x: number;
        let y: number;

        readline.cursorTo(stream, x, y);
    }

    {
        let stream: NodeJS.WritableStream;
        let dx: number|string;
        let dy: number|string;

        readline.moveCursor(stream, dx, dy);
    }

    {
        let stream: NodeJS.WritableStream;
        let dir: number;

        readline.clearLine(stream, dir);
    }

    {
        let stream: NodeJS.WritableStream;

        readline.clearScreenDown(stream);
    }
}

//////////////////////////////////////////////////////////////////////
/// Child Process tests: https://nodejs.org/api/child_process.html ///
//////////////////////////////////////////////////////////////////////

childProcess.exec("echo test");
childProcess.spawnSync("echo test");

//////////////////////////////////////////////////////////////////////
/// cluster tests: https://nodejs.org/api/cluster.html ///
//////////////////////////////////////////////////////////////////////

cluster.fork();
Object.keys(cluster.workers).forEach(key => {
    const worker = cluster.workers[key];
    if (worker.isDead()) {
        console.log('worker %d is dead', worker.process.pid);
    }
});

////////////////////////////////////////////////////
/// os tests : https://nodejs.org/api/os.html
////////////////////////////////////////////////////

namespace os_tests {
    {
        let result: string;

        result = os.tmpdir();
        result = os.homedir();
        result = os.endianness();
        result = os.hostname();
        result = os.type();
        result = os.platform();
        result = os.arch();
        result = os.release();
        result = os.EOL;
    }

    {
        let result: number;

        result = os.uptime();
        result = os.totalmem();
        result = os.freemem();
    }

    {
        let result: number[];

        result = os.loadavg();
    }

    {
        let result: os.CpuInfo[];

        result = os.cpus();
    }

    {
        let result: {[index: string]: os.NetworkInterfaceInfo[]};

        result = os.networkInterfaces();
    }
}

////////////////////////////////////////////////////
/// vm tests : https://nodejs.org/api/vm.html
////////////////////////////////////////////////////

namespace vm_tests {
    {
        const sandbox = {
            animal: 'cat',
            count: 2
        };

        const context = vm.createContext(sandbox);
        console.log(vm.isContext(context));
        const script = new vm.Script('count += 1; name = "kitty"');

        for (let i = 0; i < 10; ++i) {
            script.runInContext(context);
        }

        console.log(util.inspect(sandbox));

        vm.runInNewContext('count += 1; name = "kitty"', sandbox);
        console.log(util.inspect(sandbox));
    }

    {
        const sandboxes = [{}, {}, {}];

        const script = new vm.Script('globalVar = "set"');

        sandboxes.forEach((sandbox) => {
            script.runInNewContext(sandbox);
            script.runInThisContext();
        });

        console.log(util.inspect(sandboxes));

        var localVar = 'initial value';
        vm.runInThisContext('localVar = "vm";');

        console.log(localVar);
    }

    {
        const Debug = vm.runInDebugContext('Debug');
        Debug.scripts().forEach(function(script: any) { console.log(script.name); });
    }
}

<<<<<<< HEAD
////////////////////////////////////////////////////
/// console tests : https://nodejs.org/api/console.html
////////////////////////////////////////////////////

namespace console_tests {
    let a: number, b: {foo:'bar'};
    console.assert(a, 'message');
    console.log('message');
    console.log('message', a, b);
    console.trace('message', a, b);
    console.info('message', a, b);
    console.warn('message', a, b);
    console.error('message', a, b);
    console.dir(b);
    console.dir(b, {showHidden: true, depth: 4});
    console.time('label');
    console.timeEnd('label');

    let c2: typeof console = new console.Console(process.stdout);
    let c3: typeof console = new console.Console(process.stdout, process.stderr);
    let c4: typeof console = console2;
    let c5: typeof console = new console2.Console(process.stdout);
    let c6: typeof console = new console2.Console(process.stdout, process.stderr);
=======
/////////////////////////////////////////////////////////
/// Errors Tests : https://nodejs.org/api/errors.html ///
/////////////////////////////////////////////////////////

namespace errors_tests {
    {
        Error.stackTraceLimit = Infinity;
    }
    {
        const myObject = {};
        Error.captureStackTrace(myObject);
    }
>>>>>>> 65a9e09d
}<|MERGE_RESOLUTION|>--- conflicted
+++ resolved
@@ -838,7 +838,6 @@
     }
 }
 
-<<<<<<< HEAD
 ////////////////////////////////////////////////////
 /// console tests : https://nodejs.org/api/console.html
 ////////////////////////////////////////////////////
@@ -862,18 +861,14 @@
     let c4: typeof console = console2;
     let c5: typeof console = new console2.Console(process.stdout);
     let c6: typeof console = new console2.Console(process.stdout, process.stderr);
-=======
+}
+
 /////////////////////////////////////////////////////////
 /// Errors Tests : https://nodejs.org/api/errors.html ///
 /////////////////////////////////////////////////////////
 
 namespace errors_tests {
-    {
-        Error.stackTraceLimit = Infinity;
-    }
-    {
-        const myObject = {};
-        Error.captureStackTrace(myObject);
-    }
->>>>>>> 65a9e09d
+    Error.stackTraceLimit = Infinity;
+    const myObject = {};
+    Error.captureStackTrace(myObject);
 }