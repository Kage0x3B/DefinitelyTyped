import * as React from "react";
import * as ReactDOM from "react-dom";

<<<<<<< HEAD
import Select, * as ReactSelect from "react-select";
import { Option, MenuRendererProps } from "react-select";
=======
import { Option, MenuRendererProps } from "react-select-props";
import Select = require("react-select");
>>>>>>> b4bbee8f

class SelectTest extends React.Component<React.Props<{}>, {}> {

    render() {
        const options: Option[] = [{ label: "Foo", value: "bar" }];
        const onChange = (value: any) => console.log(value);
        const renderMenu = ({
            focusedOption,
            focusOption,
            labelKey,
            options,
            selectValue,
            valueArray
        }: MenuRendererProps) => { return <div></div> };
        const onOpen = () => { return; };
        const onClose = () => { return; };
        const optionRenderer = (option: Option) => <span>{option.label}</span>

        return <div>
            <Select
                name="test-select"
                className="test-select"
                key="1"
                options={options}
                optionRenderer={optionRenderer}
                allowCreate={true}
                autofocus={true}
                autosize={true}
                clearable={true}
                escapeClearsValue={true}
                ignoreAccents={true}
                joinValues={false}
                matchPos={"any"}
                matchProp={"any"}
                menuContainerStyle={{}}
                menuRenderer={renderMenu}
                menuStyle={{}}
                multi={true}
                onMenuScrollToBottom={() => {}}
                onValueClick={onChange}
                onOpen={onOpen}
                onClose={onClose}
                openAfterFocus={false}
                optionComponent={<div></div>}
                required={false}
                resetValue={"resetValue"}
                scrollMenuIntoView={false}
                valueKey="github"
                labelKey="name"
                onChange={onChange}
                simpleValue
                value={options}
                valueComponent={<span></span>}
                 />
        </div>;
    }
}

class SelectAsyncTest extends React.Component<React.Props<{}>, {}> {

    render() {
        const getOptions = (input: string, callback: Function) => {
            setTimeout(function() {
                callback(null, options);
            }, 500);
        };
        const options: Option[] = [{ label: "Foo", value: "bar" }];
        const onChange = (value: any) => console.log(value);
        return <div>
            <Select.Async
                name="test-select"
                className="test-select"
                key="1"
                matchPos={"any"}
                matchProp={"any"}
                multi={true}
                onValueClick={onChange}
                valueKey="github"
                labelKey="name"
                onChange={onChange}
                simpleValue
                value={options}
                loadOptions={getOptions}
                cache={{}}
                ignoreAccents={false}
                ignoreCase={{}}
                isLoading={false}
                minimumInput={5}
                searchPromptText={"search..."}
                searchingText={"searching..."}
            />
        </div>;
    }

}<|MERGE_RESOLUTION|>--- conflicted
+++ resolved
@@ -1,13 +1,10 @@
+/// <reference types="mqtt" />
+
 import * as React from "react";
 import * as ReactDOM from "react-dom";
 
-<<<<<<< HEAD
 import Select, * as ReactSelect from "react-select";
 import { Option, MenuRendererProps } from "react-select";
-=======
-import { Option, MenuRendererProps } from "react-select-props";
-import Select = require("react-select");
->>>>>>> b4bbee8f
 
 class SelectTest extends React.Component<React.Props<{}>, {}> {
 
@@ -60,7 +57,7 @@
                 onChange={onChange}
                 simpleValue
                 value={options}
-                valueComponent={<span></span>}
+                valueComponent={() => <span></span>}
                  />
         </div>;
     }
@@ -93,7 +90,6 @@
                 loadOptions={getOptions}
                 cache={{}}
                 ignoreAccents={false}
-                ignoreCase={{}}
                 isLoading={false}
                 minimumInput={5}
                 searchPromptText={"search..."}
