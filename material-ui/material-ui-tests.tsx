/// <reference types="react" />
/// <reference types="react-dom" />
/// <reference types="react-tap-event-plugin" />
/// <reference types="material-ui" />

import * as React from 'react';
import {Component, PropTypes} from 'react';
import * as ReactDOM from 'react-dom';
import getMuiTheme from 'material-ui/styles/getMuiTheme';
import MuiThemeProvider from 'material-ui/styles/MuiThemeProvider';
import darkBaseTheme from 'material-ui/styles/baseThemes/darkBaseTheme';
import {MuiTheme} from 'material-ui/styles';
import AppBar from 'material-ui/AppBar';
import AutoComplete from 'material-ui/AutoComplete';
import Avatar from 'material-ui/Avatar';
import Badge from 'material-ui/Badge';
import Checkbox from 'material-ui/Checkbox';
import Chip from 'material-ui/Chip';
import CircularProgress from 'material-ui/CircularProgress';
import DatePicker from 'material-ui/DatePicker';
import Dialog from 'material-ui/Dialog';
import Divider from 'material-ui/Divider';
import Drawer from 'material-ui/Drawer';
import DropDownMenu from 'material-ui/DropDownMenu';
import FlatButton from 'material-ui/FlatButton';
import FloatingActionButton from 'material-ui/FloatingActionButton';
import FontIcon from 'material-ui/FontIcon';
import IconButton from 'material-ui/IconButton';
import IconMenu from 'material-ui/IconMenu';
import LinearProgress from 'material-ui/LinearProgress';
import List from 'material-ui/List/List';
import ListItem from 'material-ui/List/ListItem';
import MenuItem from 'material-ui/MenuItem';
import Paper from 'material-ui/Paper';
import RaisedButton from 'material-ui/RaisedButton';
import RefreshIndicator from 'material-ui/RefreshIndicator';
import SelectField from 'material-ui/SelectField';
import Slider from 'material-ui/Slider';
import Snackbar from 'material-ui/Snackbar';
import Subheader from 'material-ui/Subheader';
import SvgIcon from 'material-ui/SvgIcon';
import TextField from 'material-ui/TextField';
import TimePicker from 'material-ui/TimePicker';
import Toggle from 'material-ui/Toggle';
import {Card, CardActions, CardHeader, CardMedia, CardTitle, CardText} from 'material-ui/Card';
import {GridList, GridTile} from 'material-ui/GridList';
import {makeSelectable} from 'material-ui/List';
import {Menu} from 'material-ui/Menu';
import {Popover, PopoverAnimationVertical} from 'material-ui/Popover';
import {RadioButton, RadioButtonGroup} from 'material-ui/RadioButton';
import {Step, Stepper, StepLabel, StepContent, StepButton} from 'material-ui/Stepper';
import {
    Table, TableBody, TableHeader, TableHeaderColumn, TableRow, TableRowColumn, TableFooter
} from 'material-ui/Table';
import {Tabs, Tab} from 'material-ui/Tabs';
import {Toolbar, ToolbarGroup, ToolbarSeparator, ToolbarTitle} from 'material-ui/Toolbar';
import ActionAndroid from 'material-ui/svg-icons/action/android';
import ActionAssignment from 'material-ui/svg-icons/action/assignment';
import ActionFavorite from 'material-ui/svg-icons/action/favorite';
import ActionFavoriteBorder from 'material-ui/svg-icons/action/favorite-border';
import ActionFlightTakeoff from 'material-ui/svg-icons/action/flight-takeoff';
import ActionGrade from 'material-ui/svg-icons/action/grade';
import ActionHome from 'material-ui/svg-icons/action/home';
import ActionInfo from 'material-ui/svg-icons/action/info';
import ArrowDropRight from 'material-ui/svg-icons/navigation-arrow-drop-right';
import CommunicationCall from 'material-ui/svg-icons/communication/call';
import CommunicationChatBubble from 'material-ui/svg-icons/communication/chat-bubble';
import CommunicationEmail from 'material-ui/svg-icons/communication/email';
import ContentAdd from 'material-ui/svg-icons/content/add';
import ContentCopy from 'material-ui/svg-icons/content/content-copy';
import ContentDrafts from 'material-ui/svg-icons/content/drafts';
import ContentFilter from 'material-ui/svg-icons/content/filter-list';
import ContentInbox from 'material-ui/svg-icons/content/inbox';
import ContentLink from 'material-ui/svg-icons/content/link';
import ContentSend from 'material-ui/svg-icons/content/send';
import Delete from 'material-ui/svg-icons/action/delete';
import Download from 'material-ui/svg-icons/file/file-download';
import FileFileDownload from 'material-ui/svg-icons/file/file-download';
import EditorInsertChart from 'material-ui/svg-icons/editor/insert-chart';
import FileCloudDownload from 'material-ui/svg-icons/file/cloud-download';
import FileFolder from 'material-ui/svg-icons/file/folder';
import FolderIcon from 'material-ui/svg-icons/file/folder-open';
import HardwareVideogameAsset from 'material-ui/svg-icons/hardware/videogame-asset';
import MapsPersonPin from 'material-ui/svg-icons/maps/person-pin';
import MapsPlace from 'material-ui/svg-icons/maps/place';
import MoreVertIcon from 'material-ui/svg-icons/navigation/more-vert';
import NavigationClose from 'material-ui/svg-icons/navigation/close';
import NavigationExpandMoreIcon from 'material-ui/svg-icons/navigation/expand-more';
import NotificationsIcon from 'material-ui/svg-icons/social/notifications';
import PersonAdd from 'material-ui/svg-icons/social/person-add';
import RemoveRedEye from 'material-ui/svg-icons/image/remove-red-eye';
import StarBorder from 'material-ui/svg-icons/toggle/star-border';
import UploadIcon from 'material-ui/svg-icons/file/cloud-upload';
import WarningIcon from 'material-ui/svg-icons/alert/warning';
<<<<<<< HEAD

import {cyan500, cyan700,
  grey100, grey300, grey400, grey500,
  pinkA200,
  white, darkBlack, fullBlack,
  blue300,
  indigo900,
  orange200,
  deepOrange300,
  pink400,
  purple500,
  fullWhite,
  blue500, red500, greenA200, yellow500,
  transparent, yellow600, indigo500, lightBlack,
  orange500,
=======
import {
    cyan500, cyan700, grey100, grey300, grey400, grey500, pinkA200, white, darkBlack, fullBlack, blue300, indigo900,
    orange200, deepOrange300, pink400, purple500, fullWhite, blue500, red500, greenA200, yellow500, transparent,
    yellow600, indigo500, lightBlack, orange500
>>>>>>> 55978642
} from 'material-ui/styles/colors';
import {fade} from 'material-ui/utils/colorManipulator';
import {default as withWidth} from 'material-ui/utils/withWidth';


import injectTapEventPlugin = require('react-tap-event-plugin');

// Needed for onTouchTap
// Check this repo:
// https://github.com/zilverline/react-tap-event-plugin
injectTapEventPlugin();

function handleTouchTap() {
    alert('onTouchTap triggered on the title component');
}

const styles = {
<<<<<<< HEAD
  title: {
    cursor: 'pointer',
  },
  exampleImageInput: {
    cursor: 'pointer',
    position: 'absolute',
    top: 0,
    bottom: 0,
    right: 0,
    left: 0,
    width: '100%',
    opacity: 0,
  },
  button: {
    margin: 12,
  },
  chip: {
    margin: 4
  },
  smallIcon: {
    width: 36,
    height: 36,
  },
  mediumIcon: {
    width: 48,
    height: 48,
  },
  largeIcon: {
    width: 60,
    height: 60,
  },
  small: {
    width: 72,
    height: 72,
    padding: 16,
  },
  medium: {
    width: 96,
    height: 96,
    padding: 24,
  },
  large: {
    width: 120,
    height: 120,
    padding: 30,
  },
  radioButton: {
    marginTop: 16,
  },
  root: {
    display: 'flex',
    flexWrap: 'wrap',
    justifyContent: 'space-around',
  } as React.CSSProperties,
  gridList: {
    width: 500,
    height: 500,
    overflowY: 'auto',
    marginBottom: 24,
  },
  paper: {
    display: 'inline-block',
    float: 'left',
    margin: '16px 32px 16px 0',
  },
  rightIcon: {
    textAlign: 'center',
    lineHeight: '24px',
  },
  customWidth: {
    width: 200,
  },
  h3: {
    marginTop: 20,
    fontWeight: 400,
  },
  block: {
    display: 'flex',
    maxWidth: 250,
  },
  block2: {
    margin: 10,
  },
  container: {
    position: 'relative',
  },
  refresh: {
    display: 'inline-block',
    position: 'relative',
  },
  checkbox: {
    marginBottom: 16,
  },
  toggle: {
    marginBottom: 16,
  },
  propContainer: {
    width: 200,
    overflow: 'hidden',
    margin: '20px auto 0',
  },
  propToggleHeader: {
    margin: '20px auto 10px',
  },
  headline: {
    fontSize: 24,
    paddingTop: 16,
    marginBottom: 12,
    fontWeight: 400,
  },
  errorStyle: {
    color: orange500,
  },
  underlineStyle: {
    borderColor: orange500,
  },
  floatingLabelStyle: {
    color: orange500,
  },
  floatingLabelFocusStyle: {
    color: blue500,
  },
=======
    title: {
        cursor: 'pointer',
    },
    exampleImageInput: {
        cursor: 'pointer',
        position: 'absolute',
        top: 0,
        bottom: 0,
        right: 0,
        left: 0,
        width: '100%',
        opacity: 0,
    },
    button: {
        margin: 12,
    },
    chip: {
        margin: 4
    },
    smallIcon: {
        width: 36,
        height: 36,
    },
    mediumIcon: {
        width: 48,
        height: 48,
    },
    largeIcon: {
        width: 60,
        height: 60,
    },
    small: {
        width: 72,
        height: 72,
        padding: 16,
    },
    medium: {
        width: 96,
        height: 96,
        padding: 24,
    },
    large: {
        width: 120,
        height: 120,
        padding: 30,
    },
    radioButton: {
        marginTop: 16,
    },
    root: {
        display: 'flex',
        flexWrap: 'wrap',
        justifyContent: 'space-around',
    },
    gridList: {
        width: 500,
        height: 500,
        overflowY: 'auto',
        marginBottom: 24,
    },
    paper: {
        display: 'inline-block',
        float: 'left',
        margin: '16px 32px 16px 0',
    },
    rightIcon: {
        textAlign: 'center',
        lineHeight: '24px',
    },
    customWidth: {
        width: 200,
    },
    h3: {
        marginTop: 20,
        fontWeight: 400,
    },
    block: {
        display: 'flex',
        maxWidth: 250,
    },
    block2: {
        margin: 10,
    },
    container: {
        position: 'relative',
    },
    refresh: {
        display: 'inline-block',
        position: 'relative',
    },
    checkbox: {
        marginBottom: 16,
    },
    toggle: {
        marginBottom: 16,
    },
    propContainer: {
        width: 200,
        overflow: 'hidden',
        margin: '20px auto 0',
    },
    propToggleHeader: {
        margin: '20px auto 10px',
    },
    headline: {
        fontSize: 24,
        paddingTop: 16,
        marginBottom: 12,
        fontWeight: 400,
    },
    errorStyle: {
        color: orange500,
    },
    underlineStyle: {
        borderColor: orange500,
    },
    floatingLabelStyle: {
        color: orange500,
    },
    floatingLabelFocusStyle: {
        color: blue500,
    },
>>>>>>> 55978642
};

const style = {
    marginRight: 20,
    marginLeft: 20,
    display: 'inline-block',
    margin: '16px 32px 16px 0',
};

const customContentStyle = {
    width: '100%',
    maxWidth: 'none',
};

const iconStyles = {
    marginRight: 24,
};

// "http://www.material-ui.com/#/customization/themes"

// This replaces the textColor value on the palette
// and then update the keys for each component that depends on it.
// More on Colors: http://www.material-ui.com/#/customization/colors
const muiTheme = getMuiTheme({
    palette: {
        textColor: cyan500,
    },
    appBar: {
        height: 50,
    },
});

const darkMuiTheme = getMuiTheme(darkBaseTheme);

const lightBaseTheme = {
    spacing: {
        iconSize: 24,
        desktopGutter: 24,
        desktopGutterMore: 32,
        desktopGutterLess: 16,
        desktopGutterMini: 8,
        desktopKeylineIncrement: 64,
        desktopDropDownMenuItemHeight: 32,
        desktopDropDownMenuFontSize: 15,
        desktopDrawerMenuItemHeight: 48,
        desktopSubheaderHeight: 48,
        desktopToolbarHeight: 56,
    },
    fontFamily: 'Roboto, sans-serif',
    palette: {
        primary1Color: cyan500,
        primary2Color: cyan700,
        primary3Color: grey400,
        accent1Color: pinkA200,
        accent2Color: grey100,
        accent3Color: grey500,
        textColor: darkBlack,
        alternateTextColor: white,
        canvasColor: white,
        borderColor: grey300,
        disabledColor: fade(darkBlack, 0.3),
        pickerHeaderColor: cyan500,
        clockCircleColor: fade(darkBlack, 0.07),
        shadowColor: fullBlack,
    },
};

const lightMuiTheme = getMuiTheme(lightBaseTheme);


class DeepDownTheTree extends React.Component<{} & {muiTheme: MuiTheme}, {}> {
    static propTypes: React.ValidationMap<any> = {
        muiTheme: React.PropTypes.object.isRequired,
    };

    render() {
        return (
            <span style={{color: this.props.muiTheme.palette.textColor}}>
        Hello World!
      </span>
        );
    }
}


// "http://www.material-ui.com/#/customization/inline-styles"
const InlineStylesCheckbox = () => (
    <Checkbox
        id="checkboxId1"
        name="checkboxName1"
        value="checkboxValue1"
        label="went for a run today"
        style={{
      width: '50%',
      margin: '0 auto'
    }}
        iconStyle={{
      fill: '#FF4081'
    }}
    />
);


// "http://www.material-ui.com/#/components/app-bar"
const AppBarExampleIcon = () => (
    <AppBar
        title="Title"
        iconClassNameRight="muidocs-icon-navigation-expand-more"
    />
);

const AppBarExampleIconButton = () => (
<<<<<<< HEAD
  <AppBar
    title={<span style={styles.title}>Title</span>}
    onTitleTouchTap={handleTouchTap}
    iconElementLeft={<IconButton><NavigationClose /></IconButton>}
    iconElementRight={<FlatButton label="Save" />}
  />
=======
    <AppBar
        title={<span style={styles.title}>Title</span>}
        onTitleTouchTap={handleTouchTap}
        iconElementLeft={<IconButton><NavigationClose /></IconButton>}
        iconElementRight={<FlatButton label="Save" />}
    />
>>>>>>> 55978642
);

const AppBarExampleIconMenu = () => (
    <AppBar
        title="Title"
        iconElementLeft={<IconButton><NavigationClose /></IconButton>}
        iconElementRight={
      <IconMenu
        iconButtonElement={
          <IconButton><MoreVertIcon /></IconButton>
        }
        targetOrigin={{horizontal: 'right', vertical: 'top'}}
        anchorOrigin={{horizontal: 'right', vertical: 'top'}}
      >
        <MenuItem primaryText="Refresh" />
        <MenuItem primaryText="Help" />
        <MenuItem primaryText="Sign out" />
      </IconMenu>
    }
    />
);

// "http://www.material-ui.com/#/components/auto-complete"
export class AutoCompleteExampleSimple extends React.Component<{}, {dataSource: string[]}> {

    constructor(props) {
        super(props);

        this.state = {
            dataSource: [],
        };
    }

    handleUpdateInput = (value) => {
        this.setState({
            dataSource: [
                value,
                value + value,
                value + value + value,
            ],
        });
    };

    render() {
        return (
            <div>
                <AutoComplete
                    hintText="Type anything"
                    dataSource={this.state.dataSource}
                    onUpdateInput={this.handleUpdateInput}
                />
                <AutoComplete
                    hintText="Type anything"
                    dataSource={this.state.dataSource}
                    onUpdateInput={this.handleUpdateInput}
                    floatingLabelText="Full width"
                    fullWidth={true}
                    popoverProps={{
            animated: true
          }}
                />
            </div>
        );
    }
}

const dataSource1 = [
    {
        text: 'text-value1',
        value: (
            <MenuItem
                primaryText="text-value1"
                secondaryText="&#9786;"
            />
        ),
    },
    {
        text: 'text-value2',
        value: (
            <MenuItem
                primaryText="text-value2"
                secondaryText="&#9786;"
            />
        ),
    },
];

const dataSource2 = ['12345', '23456', '34567'];

const dataSource3 = [
    {text: 'Some Text', value: 'someFirstValue'},
    {text: 'Some Text', value: 'someSecondValue'},
];

const AutoCompleteExampleNoFilter = () => (
    <div>
        <AutoComplete
            hintText="text-value data"
            filter={AutoComplete.noFilter}
            dataSource={dataSource1}
        /><br />
        <AutoComplete
            floatingLabelText="showAllItems"
            filter={AutoComplete.noFilter}
            openOnFocus={true}
            dataSource={dataSource2}
        /><br />
        <AutoComplete
            floatingLabelText="Same text, different values"
            filter={AutoComplete.noFilter}
            openOnFocus={true}
            dataSource={dataSource3}
        />
    </div>
);

const colors = [
    'Red',
    'Orange',
    'Yellow',
    'Green',
    'Blue',
    'Purple',
    'Black',
    'White',
];

const fruit = [
    'Apple', 'Apricot', 'Avocado',
    'Banana', 'Bilberry', 'Blackberry', 'Blackcurrant', 'Blueberry',
    'Boysenberry', 'Blood Orange',
    'Cantaloupe', 'Currant', 'Cherry', 'Cherimoya', 'Cloudberry',
    'Coconut', 'Cranberry', 'Clementine',
    'Damson', 'Date', 'Dragonfruit', 'Durian',
    'Elderberry',
    'Feijoa', 'Fig',
    'Goji berry', 'Gooseberry', 'Grape', 'Grapefruit', 'Guava',
    'Honeydew', 'Huckleberry',
    'Jabouticaba', 'Jackfruit', 'Jambul', 'Jujube', 'Juniper berry',
    'Kiwi fruit', 'Kumquat',
    'Lemon', 'Lime', 'Loquat', 'Lychee',
    'Nectarine',
    'Mango', 'Marion berry', 'Melon', 'Miracle fruit', 'Mulberry', 'Mandarine',
    'Olive', 'Orange',
    'Papaya', 'Passionfruit', 'Peach', 'Pear', 'Persimmon', 'Physalis', 'Plum', 'Pineapple',
    'Pumpkin', 'Pomegranate', 'Pomelo', 'Purple Mangosteen',
    'Quince',
    'Raspberry', 'Raisin', 'Rambutan', 'Redcurrant',
    'Salal berry', 'Satsuma', 'Star fruit', 'Strawberry', 'Squash', 'Salmonberry',
    'Tamarillo', 'Tamarind', 'Tomato', 'Tangerine',
    'Ugli fruit',
    'Watermelon',
];

const AutoCompleteExampleFilters = () => (
    <div>
        <AutoComplete
            floatingLabelText="Type 'r', case insensitive"
            filter={AutoComplete.caseInsensitiveFilter}
            dataSource={colors}
        />
        <br />
        <AutoComplete
            floatingLabelText="Type 'peah', fuzzy search"
            filter={AutoComplete.fuzzyFilter}
            dataSource={fruit}
            maxSearchResults={5}
        />
    </div>
);

// "http://www.material-ui.com/#/components/avatar"
const AvatarExampleSimple = () => (
    <List>
        <ListItem
            disabled={true}
            leftAvatar={
        <Avatar src="images/uxceo-128.jpg" />
      }
        >
            Image Avatar
        </ListItem>
        <ListItem
            disabled={true}
            leftAvatar={
        <Avatar
          src="images/uxceo-128.jpg"
          size={30}
          style={style}
        />
      }
        >
            Image Avatar with custom size
        </ListItem>
        <ListItem
            disabled={true}
            leftAvatar={
        <Avatar icon={<FontIcon className="muidocs-icon-communication-voicemail" />} />
      }
        >
            FontIcon Avatar
        </ListItem>
        <ListItem
            disabled={true}
            leftAvatar={
        <Avatar
          icon={<FontIcon className="muidocs-icon-communication-voicemail" />}
          color={blue300}
          backgroundColor={indigo900}
          size={30}
          style={style}
        />
      }
        >
            FontIcon Avatar with custom colors and size
        </ListItem>
        <ListItem
            disabled={true}
            leftAvatar={
        <Avatar icon={<FileFolder />} />
      }
        >
            SvgIcon Avatar
        </ListItem>
        <ListItem
            disabled={true}
            leftAvatar={
        <Avatar
          icon={<FileFolder />}
          color={orange200}
          backgroundColor={pink400}
          size={30}
          style={style}
        />
      }
        >
            SvgIcon Avatar with custom colors and size
        </ListItem>
        <ListItem
            disabled={true}
            leftAvatar={<Avatar>A</Avatar>}
        >
            Letter Avatar
        </ListItem>
        <ListItem
            disabled={true}
            leftAvatar={
        <Avatar
          color={deepOrange300}
          backgroundColor={purple500}
          size={30}
          style={style}
        >
          A
        </Avatar>
      }
        >
            Letter Avatar with custom colors and size
        </ListItem>
    </List>
);


// "http://www.material-ui.com/#/components/badge"
const BadgeExampleSimple = () => (
    <div>
        <Badge
            badgeContent={4}
            primary={true}
        >
            <NotificationsIcon />
        </Badge>
        <Badge
            badgeContent={10}
            secondary={true}
            badgeStyle={{top: 12, right: 12}}
        >
            <IconButton tooltip="Notifications">
                <NotificationsIcon />
            </IconButton>
        </Badge>
    </div>
);

const BadgeExampleContent = () => (
    <div>
        <Badge
            badgeContent={<IconButton tooltip="Backup"><UploadIcon /></IconButton>}
        >
            <FolderIcon />
        </Badge>
        <Badge
            badgeContent="&copy;"
            badgeStyle={{fontSize: 20}}
        >
            Company Name
        </Badge>
    </div>
);


// "http://www.material-ui.com/#/components/flat-button"
const FlatButtonExampleSimple = () => (
    <div>
        <FlatButton label="Default"/>
        <FlatButton label="Primary" primary={true}/>
        <FlatButton label="Secondary" secondary={true}/>
        <FlatButton label="Disabled" disabled={true}/>
    </div>
);

const FlatButtonExampleComplex = () => (
    <div>
        <FlatButton label="Choose an Image" labelPosition="before">
            <input type="file" style={styles.exampleImageInput}/>
        </FlatButton>

        <FlatButton
            label={<span>Label before</span>}
            labelPosition="before"
            primary={true}
            style={styles.button}
            icon={<ActionAndroid />}
        />

        <FlatButton
            label="GitHub Link"
            href="https://github.com/callemall/material-ui"
            secondary={true}
            icon={<FontIcon className="muidocs-icon-custom-github" />}
        />

    </div>
);

const FlatButtonExampleIcon = () => (
    <div>
        <FlatButton
            icon={<ActionAndroid />}
            style={style}
        />
        <FlatButton
            backgroundColor="#a4c639"
            hoverColor="#8AA62F"
            icon={<ActionAndroid color={fullWhite} />}
            style={style}
        />
        <FlatButton
            href="https://github.com/callemall/material-ui"
            secondary={true}
            icon={<FontIcon className="muidocs-icon-custom-github" />}
            style={style}
        />
    </div>
);


// "http://www.material-ui.com/#/components/raised-button"
const RaisedButtonExampleSimple = () => (
    <div>
        <RaisedButton label="Default" style={style}/>
        <RaisedButton label="Primary" primary={true} style={style}/>
        <RaisedButton label="Secondary" secondary={true} style={style}/>
        <RaisedButton label="Disabled" disabled={true} style={style}/>
    </div>
);

const RaisedButtonExampleComplex = () => (
    <div>
        <RaisedButton
            label="Choose an Image"
            labelPosition="before"
            style={styles.button}
        >
            <input type="file" style={styles.exampleImageInput}/>
        </RaisedButton>
        <RaisedButton
            buttonStyle={styles.button}
            label={<span>Label before</span>}
            labelPosition="before"
            primary={true}
            icon={<ActionAndroid />}
        />
        <RaisedButton
            label="Github Link"
            href="https://github.com/callemall/material-ui"
            secondary={true}
            style={styles.button}
            icon={<FontIcon className="muidocs-icon-custom-github" />}
        />
    </div>
);

const RaisedButtonExampleIcon = () => (
    <div>
        <RaisedButton
            icon={<ActionAndroid />}
            style={style}
        />
        <RaisedButton
            backgroundColor="#a4c639"
            icon={<ActionAndroid color={fullWhite} />}
            style={style}
        />
        <RaisedButton
            href="https://github.com/callemall/material-ui"
            secondary={true}
            icon={<FontIcon className="muidocs-icon-custom-github" />}
            style={style}
        />
    </div>
);


// "http://www.material-ui.com/#/components/floating-action-button"
const FloatingActionButtonExampleSimple = () => (
    <div>
        <FloatingActionButton style={style}>
            <ContentAdd />
        </FloatingActionButton>

        <FloatingActionButton mini={true} style={style}>
            <ContentAdd />
        </FloatingActionButton>

        <FloatingActionButton secondary={true} style={style}>
            <ContentAdd />
        </FloatingActionButton>

        <FloatingActionButton mini={true} secondary={true} style={style}>
            <ContentAdd />
        </FloatingActionButton>

        <FloatingActionButton disabled={true} style={style}>
            <ContentAdd />
        </FloatingActionButton>

        <FloatingActionButton mini={true} disabled={true} style={style}>
            <ContentAdd />
        </FloatingActionButton>
    </div>
);


// "http://www.material-ui.com/#/components/icon-button"
const IconButtonExampleSimple = () => (
    <div>
        <IconButton iconClassName="muidocs-icon-custom-github"/>
        <IconButton iconClassName="muidocs-icon-custom-github" disabled={true}/>
    </div>
);

const IconButtonExampleComplex = () => (
    <div>
        <IconButton tooltip="Font Icon">
            <FontIcon className="muidocs-icon-action-home"/>
        </IconButton>

        <IconButton tooltip="SVG Icon">
            <ActionHome />
        </IconButton>

        <IconButton
            iconClassName="material-icons"
            tooltip="Ligature"
        >
            home
        </IconButton>
    </div>
);

const IconButtonExampleSize = () => (
    <div>
        <IconButton>
            <ActionHome />
        </IconButton>

        <IconButton
            iconStyle={styles.smallIcon}
            style={styles.small}
        >
            <ActionHome />
        </IconButton>

        <IconButton
            iconStyle={styles.mediumIcon}
            style={styles.medium}
        >
            <ActionHome />
        </IconButton>

        <IconButton
            iconStyle={styles.largeIcon}
            style={styles.large}
        >
            <ActionHome />
        </IconButton>
    </div>
);

const IconButtonExampleTooltip = () => (
    <div>
        <IconButton
            iconClassName="muidocs-icon-custom-github" tooltip="bottom-right"
            tooltipPosition="bottom-right"
        />
        <IconButton
            iconClassName="muidocs-icon-custom-github" tooltip="bottom-center"
            tooltipPosition="bottom-center"
        />
        <IconButton
            iconClassName="muidocs-icon-custom-github" tooltip="bottom-left"
            tooltipPosition="bottom-left"
        />
        <IconButton
            iconClassName="muidocs-icon-custom-github" tooltip="top-right"
            tooltipPosition="top-right"
        />
        <IconButton
            iconClassName="muidocs-icon-custom-github" tooltip="top-center"
            tooltipPosition="top-center"
        />
        <IconButton
            iconClassName="muidocs-icon-custom-github" tooltip="top-left"
            tooltipPosition="top-left"
        />
    </div>
);

const IconButtonExampleTouch = () => (
    <div>
        <IconButton tooltip="bottom-right" touch={true} tooltipPosition="bottom-right">
            <ActionGrade />
        </IconButton>
        <IconButton tooltip="bottom-center" touch={true} tooltipPosition="bottom-center">
            <ActionGrade />
        </IconButton>
        <IconButton tooltip="bottom-left" touch={true} tooltipPosition="bottom-left">
            <ActionGrade />
        </IconButton>
        <IconButton tooltip="top-right" touch={true} tooltipPosition="top-right">
            <ActionGrade />
        </IconButton>
        <IconButton tooltip="top-center" touch={true} tooltipPosition="top-center">
            <ActionGrade />
        </IconButton>
        <IconButton tooltip="top-left" touch={true} tooltipPosition="top-left">
            <ActionGrade />
        </IconButton>
    </div>
);


// "http://www.material-ui.com/#/components/card"
const CardExampleWithAvatar = () => (
    <Card>
        <CardHeader
            title="URL Avatar"
            subtitle="Subtitle"
            avatar="http://lorempixel.com/100/100/nature/"
        />
        <CardMedia
            overlay={<CardTitle title="Overlay title" subtitle="Overlay subtitle" />}
        >
            <img src="http://lorempixel.com/600/337/nature/"/>
        </CardMedia>
        <CardTitle title="Card title" subtitle="Card subtitle"/>
        <CardText>
            Lorem ipsum dolor sit amet, consectetur adipiscing elit.
      Donec mattis pretium massa. Aliquam erat volutpat. Nulla facilisi.
      Donec vulputate interdum sollicitudin. Nunc lacinia auctor quam sed pellentesque.
      Aliquam dui mauris, mattis quis lacus id, pellentesque lobortis odio.
        </CardText>
        <CardActions>
            <FlatButton label="Action1"/>
            <FlatButton label="Action2"/>
        </CardActions>
    </Card>
);

const CardExampleWithoutAvatar = () => (
    <Card>
        <CardHeader
            title="Without Avatar"
            subtitle="Subtitle"
            actAsExpander={true}
            showExpandableButton={true}
        />
        <CardText expandable={true}>
            Lorem ipsum dolor sit amet, consectetur adipiscing elit.
      Donec mattis pretium massa. Aliquam erat volutpat. Nulla facilisi.
      Donec vulputate interdum sollicitudin. Nunc lacinia auctor quam sed pellentesque.
      Aliquam dui mauris, mattis quis lacus id, pellentesque lobortis odio.
        </CardText>
        <CardActions expandable={true}>
            <FlatButton label="Action1"/>
            <FlatButton label="Action2"/>
        </CardActions>
    </Card>
);

class CardExampleControlled extends React.Component<{}, {expanded: boolean}> {

    constructor(props) {
        super(props);
        this.state = {
            expanded: false,
        };
    }

    handleExpandChange = (expanded) => {
        this.setState({expanded: expanded});
    };

    handleToggle = (event, toggle) => {
        this.setState({expanded: toggle});
    };

    handleExpand = () => {
        this.setState({expanded: true});
    };

    handleReduce = () => {
        this.setState({expanded: false});
    };

    render() {
        return (
            <Card expanded={this.state.expanded} onExpandChange={this.handleExpandChange}>
                <CardHeader
                    title="URL Avatar"
                    subtitle="Subtitle"
                    avatar="http://lorempixel.com/100/100/nature/"
                    actAsExpander={true}
                    showExpandableButton={true}
                />
                <CardText>
                    <Toggle
                        toggled={this.state.expanded}
                        onToggle={this.handleToggle}
                        labelPosition="right"
                        label="This toggle controls the expanded state of the component."
                    />
                </CardText>
                <CardMedia
                    expandable={true}
                    overlay={<CardTitle title="Overlay title" subtitle="Overlay subtitle" />}
                >
                    <img src="http://lorempixel.com/600/337/nature/"/>
                </CardMedia>
                <CardTitle title="Card title" subtitle="Card subtitle" expandable={true}/>
                <CardText expandable={true}>
                    Lorem ipsum dolor sit amet, consectetur adipiscing elit.
          Donec mattis pretium massa. Aliquam erat volutpat. Nulla facilisi.
          Donec vulputate interdum sollicitudin. Nunc lacinia auctor quam sed pellentesque.
          Aliquam dui mauris, mattis quis lacus id, pellentesque lobortis odio.
                </CardText>
                <CardActions>
                    <FlatButton label="Expand" onTouchTap={this.handleExpand}/>
                    <FlatButton label="Reduce" onTouchTap={this.handleReduce}/>
                </CardActions>
            </Card>
        );
    }
}

// "http://www.material-ui.com/#/components/chip"
const ChipExampleSimple = () => (
    <div>
        <Chip>Basic Chip</Chip>
        <Chip backgroundColor={blue300}>Blue Background</Chip>
        <Chip labelColor={blue500}>Blue Label Color</Chip>
        <Chip><Avatar size={32} color={blue300} backgroundColor={indigo900}>UI</Avatar> Avatar</Chip>
        <Chip style={styles.chip}>Styled</Chip>
    </div>
);

class ChipExampleComplex extends React.Component<{}, {}> {
    handleRequestDelete = () => {
        alert('You clicked the delete button.');
    }

    handleTouchTap = () => {
        alert('You clicked the Chip.');
    }

    render() {
        return (
            <div>
                <Chip onTouchTap={this.handleTouchTap} onRequestDelete={this.handleRequestDelete}>Click Me</Chip>
            </div>
        );
    }
}


// "http://www.material-ui.com/#/components/date-picker"
const DatePickerExampleSimple = () => (
    <div>
        <DatePicker hintText="Portrait Dialog"/>
        <DatePicker hintText="Landscape Dialog" mode="landscape"/>
        <DatePicker hintText="Dialog Disabled" disabled={true}/>
    </div>
);

const DatePickerExampleInline = () => (
    <div>
        <DatePicker hintText="Portrait Inline Dialog" container="inline"/>
        <DatePicker hintText="Landscape Inline Dialog" container="inline" mode="landscape"/>
    </div>
);

const optionsStyle = {
    maxWidth: 255,
    marginRight: 'auto',
};

interface DatePickerExampleToggleState {
    minDate?: Date;
    maxDate?: Date;
    autoOk?: boolean;
    disableYearSelection?: boolean;
}

class DatePickerExampleToggle extends React.Component<{}, DatePickerExampleToggleState> {
    constructor(props) {
        super(props);

        const minDate = new Date();
        const maxDate = new Date();
        minDate.setFullYear(minDate.getFullYear() - 1);
        minDate.setHours(0, 0, 0, 0);
        maxDate.setFullYear(maxDate.getFullYear() + 1);
        maxDate.setHours(0, 0, 0, 0);

        this.state = {
            minDate: minDate,
            maxDate: maxDate,
            autoOk: false,
            disableYearSelection: false,
        };
    }

    handleChangeMinDate = (event, date) => {
        this.setState({
            minDate: date,
        });
    };

    handleChangeMaxDate = (event, date) => {
        this.setState({
            maxDate: date,
        });
    };

    handleToggle = (event, toggled) => {
        this.setState({
            [event.target.name]: toggled,
        });
    };

    render() {
        return (
            <div>
                <DatePicker
                    floatingLabelText="Ranged Date Picker"
                    autoOk={this.state.autoOk}
                    minDate={this.state.minDate}
                    maxDate={this.state.maxDate}
                    disableYearSelection={this.state.disableYearSelection}
                />
                <div style={optionsStyle}>
                    <DatePicker
                        onChange={this.handleChangeMinDate}
                        autoOk={this.state.autoOk}
                        floatingLabelText="Min Date"
                        defaultDate={this.state.minDate}
                        disableYearSelection={this.state.disableYearSelection}
                    />
                    <DatePicker
                        onChange={this.handleChangeMaxDate}
                        autoOk={this.state.autoOk}
                        floatingLabelText="Max Date"
                        defaultDate={this.state.maxDate}
                        disableYearSelection={this.state.disableYearSelection}
                    />
                    <Toggle
                        name="autoOk"
                        value="autoOk"
                        label="Auto Ok"
                        toggled={this.state.autoOk}
                        onToggle={this.handleToggle}
                    />
                    <Toggle
                        name="disableYearSelection"
                        value="disableYearSelection"
                        label="Disable Year Selection"
                        toggled={this.state.disableYearSelection}
                        onToggle={this.handleToggle}
                    />
                </div>
            </div>
        );
    }
}

class DatePickerExampleControlled extends React.Component<{}, {controlledDate?: Date}> {

    constructor(props) {
        super(props);

        this.state = {
            controlledDate: null,
        };
    }

    handleChange = (event, date) => {
        this.setState({
            controlledDate: date,
        });
    };

    render() {
        return (
            <DatePicker
                hintText="Controlled Date Input"
                value={this.state.controlledDate}
                onChange={this.handleChange}
            />
        );
    }
}

function disableWeekends(date) {
    return date.getDay() === 0 || date.getDay() === 6;
}
function disableRandomDates() {
    return Math.random() > 0.7;
}
const DatePickerExampleDisableDates = () => (
    <div>
        <DatePicker hintText="Weekends Disabled" shouldDisableDate={disableWeekends}/>
        <DatePicker hintText="Random Dates Disabled" shouldDisableDate={disableRandomDates}/>
    </div>
);

let DateTimeFormat = new Intl.DateTimeFormat('fr');
const DatePickerExampleInternational = () => (
    <div>
        <DatePicker
            hintText="fr locale"
            DateTimeFormat={DateTimeFormat}
            okLabel="OK"
            cancelLabel="Annuler"
            locale="fr"
        />
        <DatePicker
            hintText="en-US locale"
            locale="en-US"
            firstDayOfWeek={0}
        />
        <DatePicker
            hintText="Custom date format"
            firstDayOfWeek={0}
            formatDate={new Intl.DateTimeFormat('en-US', {
        day: 'numeric',
        month: 'long',
        year: 'numeric',
      }).format}
        />
    </div>
);


// "http://material-ui.com/#/components/dialog"
class DialogExampleSimple extends React.Component<{}, {open?: boolean}> {
    state = {
        open: false,
    };

    handleOpen = () => {
        this.setState({open: true});
    };

    handleClose = () => {
        this.setState({open: false});
    };

    render() {
        const actions = [
            <FlatButton
                label="Cancel"
                primary={true}
                onTouchTap={this.handleClose}
            />,
            <FlatButton
                label="Submit"
                primary={true}
                keyboardFocused={true}
                onTouchTap={this.handleClose}
            />,
        ];

        return (
            <div>
                <RaisedButton label="Dialog" onTouchTap={this.handleOpen}/>
                <Dialog
                    title="Dialog With Actions"
                    actions={actions}
                    modal={false}
                    open={this.state.open}
                    onRequestClose={this.handleClose}
                >
                    The actions in this window were passed in as an array of React objects.
                </Dialog>
            </div>
        );
    }
}

class DialogExampleModal extends React.Component<{}, {open?: boolean}> {
    state = {
        open: false,
    };

    handleOpen = () => {
        this.setState({open: true});
    };

    handleClose = () => {
        this.setState({open: false});
    };

    render() {
        const actions = [
            <FlatButton
                label="Cancel"
                primary={true}
                onTouchTap={this.handleClose}
            />,
            <FlatButton
                label="Submit"
                primary={true}
                disabled={true}
                onTouchTap={this.handleClose}
            />,
        ];

        return (
            <div>
                <RaisedButton label="Modal Dialog" onTouchTap={this.handleOpen}/>
                <Dialog
                    title="Dialog With Actions"
                    actions={actions}
                    modal={true}
                    open={this.state.open}
                >
                    Only actions can close this dialog.
                </Dialog>
            </div>
        );
    }
}

class DialogExampleCustomWidth extends React.Component<{}, {open?: boolean}> {
    state = {
        open: false,
    };

    handleOpen = () => {
        this.setState({open: true});
    };

    handleClose = () => {
        this.setState({open: false});
    };

    render() {
        const actions = [
            <FlatButton
                label="Cancel"
                primary={true}
                onTouchTap={this.handleClose}
            />,
            <FlatButton
                label="Submit"
                primary={true}
                onTouchTap={this.handleClose}
            />,
        ];

        return (
            <div>
                <RaisedButton label="Dialog With Custom Width" onTouchTap={this.handleOpen}/>
                <Dialog
                    title="Dialog With Custom Width"
                    actions={actions}
                    modal={true}
                    contentStyle={customContentStyle}
                    open={this.state.open}
                >
                    This dialog spans the entire width of the screen.
                </Dialog>
            </div>
        );
    }
}

class DialogExampleDialogDatePicker extends React.Component<{}, {open?: boolean}> {
    state = {
        open: false,
    };

    handleOpen = () => {
        this.setState({open: true});
    };

    handleClose = () => {
        this.setState({open: false});
    };

    render() {
        const actions = [
            <FlatButton
                label="Ok"
                primary={true}
                keyboardFocused={true}
                onTouchTap={this.handleClose}
            />,
        ];

        return (
            <div>
                <RaisedButton label="Dialog With Date Picker" onTouchTap={this.handleOpen}/>
                <Dialog
                    title="Dialog With Date Picker"
                    actions={actions}
                    modal={false}
                    open={this.state.open}
                    onRequestClose={this.handleClose}
                >
                    Open a Date Picker dialog from within a dialog.
                    <DatePicker hintText="Date Picker"/>
                </Dialog>
            </div>
        );
    }
}

class DialogExampleScrollable extends React.Component<{}, {open?: boolean}> {
    state = {
        open: false,
    };

    handleOpen = () => {
        this.setState({open: true});
    };

    handleClose = () => {
        this.setState({open: false});
    };

    render() {
        const actions = [
            <FlatButton
                label="Cancel"
                primary={true}
                onTouchTap={this.handleClose}
            />,
            <FlatButton
                label="Submit"
                primary={true}
                keyboardFocused={true}
                onTouchTap={this.handleClose}
            />,
        ];

        const radios = [];
        for (let i = 0; i < 30; i++) {
            radios.push(
                <RadioButton
                    key={i}
                    value={`value${i + 1}`}
                    label={`Option ${i + 1}`}
                    style={styles.radioButton}
                />
            );
        }

        return (
            <div>
                <RaisedButton label="Scrollable Dialog" onTouchTap={this.handleOpen}/>
                <Dialog
                    title="Scrollable Dialog"
                    actions={actions}
                    modal={false}
                    open={this.state.open}
                    onRequestClose={this.handleClose}
                    autoScrollBodyContent={true}
                >
                    <RadioButtonGroup name="shipSpeed" defaultSelected="not_light">
                        {radios}
                    </RadioButtonGroup>
                </Dialog>
            </div>
        );
    }
}

class DialogExampleAlert extends React.Component<{}, {open?: boolean}> {
    state = {
        open: false,
    };

    handleOpen = () => {
        this.setState({open: true});
    };

    handleClose = () => {
        this.setState({open: false});
    };

    render() {
        const actions = [
            <FlatButton
                label="Cancel"
                primary={true}
                onTouchTap={this.handleClose}
            />,
            <FlatButton
                label="Discard"
                primary={true}
                onTouchTap={this.handleClose}
            />,
        ];

        return (
            <div>
                <RaisedButton label="Alert" onTouchTap={this.handleOpen}/>
                <Dialog
                    actions={actions}
                    modal={false}
                    open={this.state.open}
                    onRequestClose={this.handleClose}
                >
                    Discard draft?
                </Dialog>
            </div>
        );
    }
}


// "http://www.material-ui.com/#/components/divider"
const DividerExampleForm = () => (
    <Paper zDepth={2}>
        <TextField hintText="First name" style={style} underlineShow={false}/>
        <Divider />
        <TextField hintText="Middle name" style={style} underlineShow={false}/>
        <Divider />
        <TextField hintText="Last name" style={style} underlineShow={false}/>
        <Divider />
        <TextField hintText="Email address" style={style} underlineShow={false}/>
        <Divider />
    </Paper>
);

const DividerExampleList = () => (
    <Paper height={250}>
        <List>
            <ListItem insetChildren={true} primaryText="Janet Perkins Bennet"/>
            <ListItem insetChildren={true} primaryText="Peter Carlsson"/>
        </List>
        <Divider inset={true}/>
        <List>
            <ListItem insetChildren={true} primaryText="Aaron Bennet"/>
            <ListItem insetChildren={true} primaryText="Abbey Christensen"/>
        </List>
    </Paper>
);

const DividerExampleMenu = () => (
    <Menu desktop={true} style={style}>
        <MenuItem primaryText="Settings"/>
        <MenuItem primaryText="Help &amp; feedback"/>
        <Divider />
        <MenuItem primaryText="Sign out"/>
    </Menu>
);


// "http://www.material-ui.com/#/components/drawer"
class DrawerSimpleExample extends React.Component<{}, {open?: boolean}> {

    constructor(props) {
        super(props);
        this.state = {open: false};
    }

    handleToggle = () => this.setState({open: !this.state.open});

    render() {
        return (
            <div>
                <RaisedButton
                    label="Toggle Drawer"
                    onTouchTap={this.handleToggle}
                />
                <Drawer open={this.state.open}>
                    <MenuItem>Menu Item</MenuItem>
                    <MenuItem>Menu Item 2</MenuItem>
                </Drawer>
            </div>
        );
    }
}

class DrawerUndockedExample extends React.Component<{}, {open?: boolean}> {

    constructor(props) {
        super(props);
        this.state = {open: false};
    }

    handleToggle = () => this.setState({open: !this.state.open});

    handleClose = () => this.setState({open: false});

    render() {
        return (
            <div>
                <RaisedButton
                    label="Open Drawer"
                    onTouchTap={this.handleToggle}
                />
                <Drawer
                    docked={false}
                    width={200}
                    open={this.state.open}
                    onRequestChange={(open) => this.setState({open})}
                >
                    <MenuItem onTouchTap={this.handleClose}>Menu Item</MenuItem>
                    <MenuItem onTouchTap={this.handleClose}>Menu Item 2</MenuItem>
                </Drawer>
            </div>
        );
    }
}

class DrawerOpenRightExample extends React.Component<{}, {open?: boolean}> {

    constructor(props) {
        super(props);
        this.state = {open: false};
    }

    handleToggle = () => this.setState({open: !this.state.open});

    render() {
        return (
            <div>
                <RaisedButton
                    label="Toggle Drawer"
                    onTouchTap={this.handleToggle}
                />
                <Drawer width={200} openSecondary={true} open={this.state.open}>
                    <AppBar title="AppBar"/>
                </Drawer>
            </div>
        );
    }
}


// "http://www.material-ui.com/#/components/grid-list"
const tilesData: {img: string, title: string, author: string, featured?: boolean}[] = [
    {
        img: 'images/grid-list/00-52-29-429_640.jpg',
        title: 'Breakfast',
        author: 'jill111',
        featured: true,
    },
    {
        img: 'images/grid-list/burger-827309_640.jpg',
        title: 'Tasty burger',
        author: 'pashminu',
    },
    {
        img: 'images/grid-list/camera-813814_640.jpg',
        title: 'Camera',
        author: 'Danson67',
    },
    {
        img: 'images/grid-list/morning-819362_640.jpg',
        title: 'Morning',
        author: 'fancycrave1',
    },
    {
        img: 'images/grid-list/hats-829509_640.jpg',
        title: 'Hats',
        author: 'Hans',
    },
    {
        img: 'images/grid-list/honey-823614_640.jpg',
        title: 'Honey',
        author: 'fancycravel',
    },
    {
        img: 'images/grid-list/vegetables-790022_640.jpg',
        title: 'Vegetables',
        author: 'jill111',
    },
    {
        img: 'images/grid-list/water-plant-821293_640.jpg',
        title: 'Water plant',
        author: 'BkrmadtyaKarki',
    },
];

const GridListExampleSimple = () => (
    <div style={styles.root}>
        <GridList
            cellHeight={200}
            style={styles.gridList}
        >
            <Subheader>December</Subheader>
            {tilesData.map((tile) => (
                <GridTile
                    key={tile.img}
                    title={tile.title}
                    subtitle={<span>by <b>{tile.author}</b></span>}
                    actionIcon={<IconButton><StarBorder color="white" /></IconButton>}
                >
                    <img src={tile.img}/>
                </GridTile>
            ))}
        </GridList>
    </div>
);

const GridListExampleComplex = () => (
    <div style={styles.root}>
        <GridList
            cols={2}
            cellHeight={200}
            padding={1}
            style={styles.gridList}
        >
            {tilesData.map((tile) => (
                <GridTile
                    key={tile.img}
                    title={tile.title}
                    actionIcon={<IconButton><StarBorder color="white" /></IconButton>}
                    actionPosition="left"
                    titlePosition="top"
                    titleBackground="linear-gradient(to bottom, rgba(0,0,0,0.7) 0%,rgba(0,0,0,0.3) 70%,rgba(0,0,0,0) 100%)"
                    cols={tile.featured ? 2 : 1}
                    rows={tile.featured ? 2 : 1}
                >
                    <img src={tile.img}/>
                </GridTile>
            ))}
        </GridList>
    </div>
);


// "http://www.material-ui.com/#/components/font-icon"
const FontIconExampleSimple = () => (
    <div>
        <FontIcon
            className="muidocs-icon-action-home"
            style={iconStyles}
        />

        <FontIcon
            className="muidocs-icon-action-home"
            style={iconStyles}
            color={blue500}
        />

        <FontIcon
            className="muidocs-icon-action-home"
            style={iconStyles}
            color={red500}
            hoverColor={greenA200}
        />
    </div>
);

const FontIconExampleIcons = () => (
    <div>
        <FontIcon className="material-icons" style={iconStyles}>home</FontIcon>
        <FontIcon className="material-icons" style={iconStyles} color={red500}>flight_takeoff</FontIcon>
        <FontIcon className="material-icons" style={iconStyles} color={yellow500}>cloud_download</FontIcon>
        <FontIcon className="material-icons" style={iconStyles} color={blue500}>videogame_asset</FontIcon>
    </div>
);


// "http://www.material-ui.com/#/components/svg-icon"
const HomeIcon = (props) => (
    <SvgIcon {...props}>
        <path d="M10 20v-6h4v6h5v-8h3L12 3 2 12h3v8z"/>
    </SvgIcon>
);

const SvgIconExampleSimple = () => (
    <div>
        <HomeIcon style={iconStyles}/>
        <HomeIcon style={iconStyles} color={blue500}/>
        <HomeIcon style={iconStyles} color={red500} hoverColor={greenA200}/>
    </div>
);

const SvgIconExampleIcons = () => (
    <div>
        <ActionHome style={iconStyles}/>
        <ActionFlightTakeoff style={iconStyles} color={red500}/>
        <FileCloudDownload style={iconStyles} color={yellow500}/>
        <HardwareVideogameAsset style={iconStyles} color={blue500}/>
    </div>
);


// "http://material-ui.com/#/components/lists"
const ListExampleSimple = () => (
    <Paper>
        <List>
            <ListItem primaryText="Inbox" leftIcon={<ContentInbox />}/>
            <ListItem primaryText="Starred" leftIcon={<ActionGrade />}/>
            <ListItem primaryText="Sent mail" leftIcon={<ContentSend />}/>
            <ListItem primaryText="Drafts" leftIcon={<ContentDrafts />}/>
            <ListItem primaryText="Inbox" leftIcon={<ContentInbox />}/>
        </List>
        <Divider />
        <List>
            <ListItem primaryText="All mail" rightIcon={<ActionInfo />}/>
            <ListItem primaryText="Trash" rightIcon={<ActionInfo />}/>
            <ListItem primaryText="Spam" rightIcon={<ActionInfo />}/>
            <ListItem primaryText="Follow up" rightIcon={<ActionInfo />}/>
        </List>
    </Paper>
);

const ListExampleChat = () => (
    <Paper>
        <List>
            <Subheader>Recent chats</Subheader>
            <ListItem
                primaryText="Brendan Lim"
                leftAvatar={<Avatar src="images/ok-128.jpg" />}
                rightIcon={<CommunicationChatBubble />}
            />
            <ListItem
                primaryText="Eric Hoffman"
                leftAvatar={<Avatar src="images/kolage-128.jpg" />}
                rightIcon={<CommunicationChatBubble />}
            />
            <ListItem
                primaryText="Grace Ng"
                leftAvatar={<Avatar src="images/uxceo-128.jpg" />}
                rightIcon={<CommunicationChatBubble />}
            />
            <ListItem
                primaryText="Kerem Suer"
                leftAvatar={<Avatar src="images/kerem-128.jpg" />}
                rightIcon={<CommunicationChatBubble />}
            />
            <ListItem
                primaryText="Raquel Parrado"
                leftAvatar={<Avatar src="images/raquelromanp-128.jpg" />}
                rightIcon={<CommunicationChatBubble />}
            />
        </List>
        <Divider />
        <List>
            <Subheader>Previous chats</Subheader>
            <ListItem
                primaryText="Chelsea Otakan"
                leftAvatar={<Avatar src="images/chexee-128.jpg" />}
            />
            <ListItem
                primaryText="James Anderson"
                leftAvatar={<Avatar src="images/jsa-128.jpg" />}
            />
        </List>
    </Paper>
);

const ListExampleContacts = () => (
    <Paper>
        <List>
            <ListItem
                primaryText="Chelsea Otakan"
                leftIcon={<ActionGrade color={pinkA200} />}
                rightAvatar={<Avatar src="images/chexee-128.jpg" />}
            />
            <ListItem
                primaryText="Eric Hoffman"
                insetChildren={true}
                rightAvatar={<Avatar src="images/kolage-128.jpg" />}
            />
            <ListItem
                primaryText="James Anderson"
                insetChildren={true}
                rightAvatar={<Avatar src="images/jsa-128.jpg" />}
            />
            <ListItem
                primaryText="Kerem Suer"
                insetChildren={true}
                rightAvatar={<Avatar src="images/kerem-128.jpg" />}
            />
        </List>
        <Divider inset={true}/>
        <List>
            <ListItem
                primaryText="Adelle Charles"
                leftAvatar={
          <Avatar
            color={pinkA200} backgroundColor={transparent}
            style={{left: 8}}
          >
            A
          </Avatar>
        }
                rightAvatar={<Avatar src="images/adellecharles-128.jpg" />}
            />
            <ListItem
                primaryText="Adham Dannaway"
                insetChildren={true}
                rightAvatar={<Avatar src="images/adhamdannaway-128.jpg" />}
            />
            <ListItem
                primaryText="Allison Grayce"
                insetChildren={true}
                rightAvatar={<Avatar src="images/allisongrayce-128.jpg" />}
            />
            <ListItem
                primaryText="Angel Ceballos"
                insetChildren={true}
                rightAvatar={<Avatar src="images/angelceballos-128.jpg" />}
            />
        </List>
    </Paper>
);

const ListExampleFolder = () => (
    <Paper>
        <List>
            <Subheader inset={true}>Folders</Subheader>
            <ListItem
                leftAvatar={<Avatar icon={<FileFolder />} />}
                rightIcon={<ActionInfo />}
                primaryText="Photos"
                secondaryText="Jan 9, 2014"
            />
            <ListItem
                leftAvatar={<Avatar icon={<FileFolder />} />}
                rightIcon={<ActionInfo />}
                primaryText="Recipes"
                secondaryText="Jan 17, 2014"
            />
            <ListItem
                leftAvatar={<Avatar icon={<FileFolder />} />}
                rightIcon={<ActionInfo />}
                primaryText="Work"
                secondaryText="Jan 28, 2014"
            />
        </List>
        <Divider inset={true}/>
        <List>
            <Subheader inset={true}>Files</Subheader>
            <ListItem
                leftAvatar={<Avatar icon={<ActionAssignment />} backgroundColor={blue500} />}
                rightIcon={<ActionInfo />}
                primaryText="Vacation itinerary"
                secondaryText="Jan 20, 2014"
            />
            <ListItem
                leftAvatar={<Avatar icon={<EditorInsertChart />} backgroundColor={yellow600} />}
                rightIcon={<ActionInfo />}
                primaryText="Kitchen remodel"
                secondaryText="Jan 10, 2014"
            />
        </List>
    </Paper>
);

const ListExampleNested = () => (
    <Paper>
        <List>
            <Subheader>Nested List Items</Subheader>
            <ListItem primaryText="Sent mail" leftIcon={<ContentSend />}/>
            <ListItem primaryText="Drafts" leftIcon={<ContentDrafts />}/>
            <ListItem
                primaryText="Inbox"
                leftIcon={<ContentInbox />}
                initiallyOpen={true}
                open={true}
                primaryTogglesNestedList={true}
                nestedItems={[
          <ListItem
            key={1}
            primaryText="Starred"
            leftIcon={<ActionGrade />}
          />,
          <ListItem
            key={2}
            primaryText="Sent Mail"
            leftIcon={<ContentSend />}
            disabled={true}
            nestedItems={[
              <ListItem key={1} primaryText="Drafts" leftIcon={<ContentDrafts />} />,
            ]}
          />,
        ]}
            />
        </List>
    </Paper>
);

const ListExampleSettings = () => (
    <div>
        <Paper>
            <List>
                <Subheader>General</Subheader>
                <ListItem
                    primaryText="Profile photo"
                    secondaryText="Change your Google+ profile photo"
                />
                <ListItem
                    primaryText="Show your status"
                    secondaryText="Your status is visible to everyone you use with"
                />
            </List>
            <Divider />
            <List>
                <Subheader>Hangout Notifications</Subheader>
                <ListItem
                    leftCheckbox={<Checkbox />}
                    primaryText="Notifications"
                    secondaryText="Allow notifications"
                />
                <ListItem
                    leftCheckbox={<Checkbox />}
                    primaryText="Sounds"
                    secondaryText="Hangouts message"
                />
                <ListItem
                    leftCheckbox={<Checkbox />}
                    primaryText="Video sounds"
                    secondaryText="Hangouts video call"
                />
            </List>
        </Paper>
        <Paper>
            <List>
                <ListItem
                    primaryText="When calls and notifications arrive"
                    secondaryText="Always interrupt"
                />
            </List>
            <Divider />
            <List>
                <Subheader>Priority Interruptions</Subheader>
                <ListItem primaryText="Events and reminders" rightToggle={<Toggle />}/>
                <ListItem primaryText="Calls" rightToggle={<Toggle />}/>
                <ListItem primaryText="Messages" rightToggle={<Toggle />}/>
            </List>
            <Divider />
            <List>
                <Subheader>Hangout Notifications</Subheader>
                <ListItem primaryText="Notifications" leftCheckbox={<Checkbox />}/>
                <ListItem primaryText="Sounds" leftCheckbox={<Checkbox />}/>
                <ListItem primaryText="Video sounds" leftCheckbox={<Checkbox />}/>
            </List>
        </Paper>
    </div>
);

const ListExamplePhone = () => (
    <Paper>
        <List>
            <ListItem
                leftIcon={<CommunicationCall color={indigo500} />}
                rightIcon={<CommunicationChatBubble />}
                primaryText="(650) 555 - 1234"
                secondaryText="Mobile"
            />
            <ListItem
                insetChildren={true}
                rightIcon={<CommunicationChatBubble />}
                primaryText="(323) 555 - 6789"
                secondaryText="Work"
            />
        </List>
        <Divider inset={true}/>
        <List>
            <ListItem
                leftIcon={<CommunicationEmail color={indigo500} />}
                primaryText="aliconnors@example.com"
                secondaryText="Personal"
            />
            <ListItem
                insetChildren={true}
                primaryText="ali_connors@example.com"
                secondaryText="Work"
            />
        </List>
    </Paper>
);

const iconButtonElement = (
    <IconButton
        touch={true}
        tooltip="more"
        tooltipPosition="bottom-left"
    >
        <MoreVertIcon color={grey400}/>
    </IconButton>
);

const rightIconMenu = (
    <IconMenu iconButtonElement={iconButtonElement}>
        <MenuItem>Reply</MenuItem>
        <MenuItem>Forward</MenuItem>
        <MenuItem>Delete</MenuItem>
    </IconMenu>
);

const ListExampleMessages = () => (
    <div>
        <Paper>
            <List>
                <Subheader>Today</Subheader>
                <ListItem
                    leftAvatar={<Avatar src="images/ok-128.jpg" />}
                    primaryText="Brunch this weekend?"
                    secondaryText={
            <p>
              <span style={{color: darkBlack}}>Brendan Lim</span> --
              I&apos;ll be in your neighborhood doing errands this weekend. Do you want to grab brunch?
            </p>
          }
                    secondaryTextLines={2}
                />
                <Divider inset={true}/>
                <ListItem
                    leftAvatar={<Avatar src="images/kolage-128.jpg" />}
                    primaryText={
            <p>Summer BBQ&nbsp;&nbsp;<span style={{color: lightBlack}}>4</span></p>
          }
                    secondaryText={
            <p>
              <span style={{color: darkBlack}}>to me, Scott, Jennifer</span> --
              Wish I could come, but I&apos;m out of town this weekend.
            </p>
          }
                    secondaryTextLines={2}
                />
                <Divider inset={true}/>
                <ListItem
                    leftAvatar={<Avatar src="images/uxceo-128.jpg" />}
                    primaryText="Oui oui"
                    secondaryText={
            <p>
              <span style={{color: darkBlack}}>Grace Ng</span> --
              Do you have Paris recommendations? Have you ever been?
            </p>
          }
                    secondaryTextLines={2}
                />
                <Divider inset={true}/>
                <ListItem
                    leftAvatar={<Avatar src="images/kerem-128.jpg" />}
                    primaryText="Birdthday gift"
                    secondaryText={
            <p>
              <span style={{color: darkBlack}}>Kerem Suer</span> --
              Do you have any ideas what we can get Heidi for her birthday? How about a pony?
            </p>
          }
                    secondaryTextLines={2}
                />
                <Divider inset={true}/>
                <ListItem
                    leftAvatar={<Avatar src="images/raquelromanp-128.jpg" />}
                    primaryText="Recipe to try"
                    secondaryText={
            <p>
              <span style={{color: darkBlack}}>Raquel Parrado</span> --
              We should eat this: grated squash. Corn and tomatillo tacos.
            </p>
          }
                    secondaryTextLines={2}
                />
            </List>
        </Paper>
        <Paper>
            <List>
                <Subheader>Today</Subheader>
                <ListItem
                    leftAvatar={<Avatar src="images/ok-128.jpg" />}
                    rightIconButton={rightIconMenu}
                    primaryText="Brendan Lim"
                    secondaryText={
            <p>
              <span style={{color: darkBlack}}>Brunch this weekend?</span><br />
              I&apos;ll be in your neighborhood doing errands this weekend. Do you want to grab brunch?
            </p>
          }
                    secondaryTextLines={2}
                />
                <Divider inset={true}/>
                <ListItem
                    leftAvatar={<Avatar src="images/kolage-128.jpg" />}
                    rightIconButton={rightIconMenu}
                    primaryText="me, Scott, Jennifer"
                    secondaryText={
            <p>
              <span style={{color: darkBlack}}>Summer BBQ</span><br />
              Wish I could come, but I&apos;m out of town this weekend.
            </p>
          }
                    secondaryTextLines={2}
                />
                <Divider inset={true}/>
                <ListItem
                    leftAvatar={<Avatar src="images/uxceo-128.jpg" />}
                    rightIconButton={rightIconMenu}
                    primaryText="Grace Ng"
                    secondaryText={
            <p>
              <span style={{color: darkBlack}}>Oui oui</span><br />
              Do you have any Paris recs? Have you ever been?
            </p>
          }
                    secondaryTextLines={2}
                />
                <Divider inset={true}/>
                <ListItem
                    leftAvatar={<Avatar src="images/kerem-128.jpg" />}
                    rightIconButton={rightIconMenu}
                    primaryText="Kerem Suer"
                    secondaryText={
            <p>
              <span style={{color: darkBlack}}>Birthday gift</span><br />
              Do you have any ideas what we can get Heidi for her birthday? How about a pony?
            </p>
          }
                    secondaryTextLines={2}
                />
                <Divider inset={true}/>
                <ListItem
                    leftAvatar={<Avatar src="images/raquelromanp-128.jpg" />}
                    rightIconButton={rightIconMenu}
                    primaryText="Raquel Parrado"
                    secondaryText={
            <p>
              <span style={{color: darkBlack}}>Recipe to try</span><br />
              We should eat this: grated squash. Corn and tomatillo tacos.
            </p>
          }
                    secondaryTextLines={2}
                />
            </List>
        </Paper>
    </div>
);

function wrapState(ComposedComponent: React.ComponentClass<__MaterialUI.List.SelectableProps>) {
    return class SelectableList extends Component<{defaultValue: number}, {selectedIndex: number}> {
        static propTypes = {
            children: PropTypes.node.isRequired,
            defaultValue: PropTypes.number.isRequired,
        };

        componentWillMount() {
            this.setState({
                selectedIndex: this.props.defaultValue,
            });
        }

        handleRequestChange = (event, index) => {
            this.setState({
                selectedIndex: index,
            });
        };

        render() {
            return (
                <ComposedComponent
                    value={this.state.selectedIndex}
                    onChange={this.handleRequestChange}
                >
                    {this.props.children}
                </ComposedComponent>
            );
        }
    };
}

let SelectableList = wrapState(makeSelectable(List));

const ListExampleSelectable = () => (
    <Paper>
        <SelectableList defaultValue={3}>
            <Subheader>Selectable Contacts</Subheader>
            <ListItem
                value={1}
                primaryText="Brendan Lim"
                leftAvatar={<Avatar src="images/ok-128.jpg" />}
                nestedItems={[
          <ListItem
            value={2}
            primaryText="Grace Ng"
            leftAvatar={<Avatar src="images/uxceo-128.jpg" />}
          />,
        ]}
            />
            <ListItem
                value={3}
                primaryText="Kerem Suer"
                leftAvatar={<Avatar src="images/kerem-128.jpg" />}
            />
            <ListItem
                value={4}
                primaryText="Eric Hoffman"
                leftAvatar={<Avatar src="images/kolage-128.jpg" />}
            />
            <ListItem
                value={5}
                primaryText="Raquel Parrado"
                leftAvatar={<Avatar src="images/raquelromanp-128.jpg" />}
            />
        </SelectableList>
    </Paper>
);


// "http://www.material-ui.com/#/components/menu"
const MenuExampleSimple = () => (
    <div>
        <Paper style={style}>
            <Menu>
                <MenuItem primaryText="Maps"/>
                <MenuItem primaryText="Books"/>
                <MenuItem primaryText="Flights"/>
                <MenuItem primaryText="Apps"/>
            </Menu>
        </Paper>
        <Paper style={style}>
            <Menu>
                <MenuItem primaryText="Refresh"/>
                <MenuItem primaryText="Help &amp; feedback"/>
                <MenuItem primaryText="Settings"/>
                <MenuItem primaryText="Sign out"/>
            </Menu>
        </Paper>
    </div>
);

const MenuExampleDisable = () => (
    <div>
        <Paper style={style}>
            <Menu desktop={true}>
                <MenuItem primaryText="Back"/>
                <MenuItem primaryText="Forward" disabled={true}/>
                <Divider />
                <MenuItem primaryText="Recently closed" disabled={true}/>
                <MenuItem primaryText="Google" disabled={true}/>
                <MenuItem primaryText="YouTube"/>
            </Menu>
        </Paper>
        <Paper style={style}>
            <Menu desktop={true}>
                <MenuItem primaryText="Undo"/>
                <MenuItem primaryText="Redo" disabled={true}/>
                <Divider />
                <MenuItem primaryText="Cut" disabled={true}/>
                <MenuItem primaryText="Copy" disabled={true}/>
                <MenuItem primaryText="Paste"/>
            </Menu>
        </Paper>
    </div>
);

const MenuExampleIcons = () => (
    <div>
        <Paper style={styles.paper}>
            <Menu>
                <MenuItem primaryText="Preview" leftIcon={<RemoveRedEye />}/>
                <MenuItem primaryText="Share" leftIcon={<PersonAdd />}/>
                <MenuItem primaryText="Get links" leftIcon={<ContentLink />}/>
                <Divider />
                <MenuItem primaryText="Make a copy" leftIcon={<ContentCopy />}/>
                <MenuItem primaryText="Download" leftIcon={<Download />}/>
                <Divider />
                <MenuItem primaryText="Remove" leftIcon={<Delete />}/>
            </Menu>
        </Paper>
        <Paper style={styles.paper}>
            <Menu>
                <MenuItem primaryText="Clear Config"/>
                <MenuItem primaryText="New Config" rightIcon={<PersonAdd />}/>
                <MenuItem primaryText="Project" rightIcon={<FontIcon className="material-icons">settings</FontIcon>}/>
                <MenuItem
                    primaryText="Workspace"
                    rightIcon={
            <FontIcon className="material-icons" style={{color: '#559'}}>settings</FontIcon>
          }
                />
                <MenuItem primaryText="Paragraph" rightIcon={<b style={styles.rightIcon}>¶</b>}/>
                <MenuItem primaryText="Section" rightIcon={<b style={styles.rightIcon}>§</b>}/>
            </Menu>
        </Paper>
    </div>
);

const MenuExampleSecondary = () => (
    <div>
        <Paper style={style}>
            <Menu desktop={true} width={256}>
                <MenuItem primaryText="Bold" secondaryText="&#8984;B"/>
                <MenuItem primaryText="Italic" secondaryText="&#8984;I"/>
                <MenuItem primaryText="Underline" secondaryText="&#8984;U"/>
                <MenuItem primaryText="Strikethrough" secondaryText="Alt+Shift+5"/>
                <MenuItem primaryText="Superscript" secondaryText="&#8984;."/>
                <MenuItem primaryText="Subscript" secondaryText="&#8984;,"/>
                <Divider />
                <MenuItem primaryText="Paragraph styles" rightIcon={<ArrowDropRight />}/>
                <MenuItem primaryText="Align" rightIcon={<ArrowDropRight />}/>
                <MenuItem primaryText="Line spacing" rightIcon={<ArrowDropRight />}/>
                <MenuItem primaryText="Numbered list" rightIcon={<ArrowDropRight />}/>
                <MenuItem primaryText="List options" rightIcon={<ArrowDropRight />}/>
                <Divider />
                <MenuItem primaryText="Clear formatting" secondaryText="&#8984;/"/>
            </Menu>
        </Paper>
        <Paper style={style}>
            <Menu desktop={true} width={256}>
                <MenuItem primaryText="Open" secondaryText="Cmd + O"/>
                <MenuItem primaryText="Paste in place" secondaryText="Shift + V"/>
                <MenuItem primaryText="Research" secondaryText="Opt + Shift + Cmd + I"/>
            </Menu>
        </Paper>
        <Paper style={style}>
            <Menu desktop={true} width={256}>
                <MenuItem primaryText="Open" secondaryText="&#8984;O"/>
                <MenuItem primaryText="Paste in place" secondaryText="&#8679;&#8984;V"/>
                <MenuItem primaryText="Research" secondaryText="&#8997;&#8679;&#8984;I"/>
            </Menu>
        </Paper>
    </div>
);

const MenuExampleNested = () => (
    <div>
        <Paper style={style}>
            <Menu desktop={true} width={320}>
                <MenuItem primaryText="Single" insetChildren={true}/>
                <MenuItem primaryText="1.15" insetChildren={true}/>
                <MenuItem primaryText="Double" insetChildren={true}/>
                <MenuItem
                    primaryText="Custom: 1.2"
                    checked={true}
                    rightIcon={<ArrowDropRight />}
                    menuItems={[
            <MenuItem
              primaryText="Show"
              rightIcon={<ArrowDropRight />}
              menuItems={[
                <MenuItem primaryText="Show Level 2" />,
                <MenuItem primaryText="Grid lines" checked={true} />,
                <MenuItem primaryText="Page breaks" insetChildren={true} />,
                <MenuItem primaryText="Rules" checked={true} />,
              ]}
            />,
            <MenuItem primaryText="Grid lines" checked={true} />,
            <MenuItem primaryText="Page breaks" insetChildren={true} />,
            <MenuItem primaryText="Rules" checked={true} />,
          ]}
                />
                <Divider />
                <MenuItem primaryText="Add space before paragraph"/>
                <MenuItem primaryText="Add space after paragraph"/>
                <Divider />
                <MenuItem primaryText="Custom spacing..."/>
            </Menu>
        </Paper>
    </div>
);


// "http://www.material-ui.com/#/components/icon-menu"
const IconMenuExampleSimple = () => (
    <div>
        <IconMenu
            animated={true}
            iconButtonElement={<IconButton><MoreVertIcon /></IconButton>}
            anchorOrigin={{horizontal: 'left', vertical: 'top'}}
            targetOrigin={{horizontal: 'left', vertical: 'top'}}
        >
            <MenuItem primaryText="Refresh"/>
            <MenuItem primaryText="Send feedback"/>
            <MenuItem primaryText="Settings"/>
            <MenuItem primaryText="Help"/>
            <MenuItem primaryText="Sign out"/>
        </IconMenu>
        <IconMenu
            animated={false}
            iconButtonElement={<IconButton><MoreVertIcon /></IconButton>}
            anchorOrigin={{horizontal: 'left', vertical: 'bottom'}}
            targetOrigin={{horizontal: 'left', vertical: 'bottom'}}
        >
            <MenuItem primaryText="Refresh"/>
            <MenuItem primaryText="Send feedback"/>
            <MenuItem primaryText="Settings"/>
            <MenuItem primaryText="Help"/>
            <MenuItem primaryText="Sign out"/>
        </IconMenu>
        <IconMenu
            iconButtonElement={<IconButton><MoreVertIcon /></IconButton>}
            anchorOrigin={{horizontal: 'right', vertical: 'bottom'}}
            targetOrigin={{horizontal: 'right', vertical: 'bottom'}}
        >
            <MenuItem primaryText="Refresh"/>
            <MenuItem primaryText="Send feedback"/>
            <MenuItem primaryText="Settings"/>
            <MenuItem primaryText="Help"/>
            <MenuItem primaryText="Sign out"/>
        </IconMenu>
        <IconMenu
            iconButtonElement={<IconButton><MoreVertIcon /></IconButton>}
            anchorOrigin={{horizontal: 'right', vertical: 'top'}}
            targetOrigin={{horizontal: 'right', vertical: 'top'}}
        >
            <MenuItem primaryText="Refresh"/>
            <MenuItem primaryText="Send feedback"/>
            <MenuItem primaryText="Settings"/>
            <MenuItem primaryText="Help"/>
            <MenuItem primaryText="Sign out"/>
        </IconMenu>
    </div>
);

interface IconMenuExampleControlledState {
    valueSingle?: string;
    valueMultiple?: string[];
    openMenu?: boolean;
}

class IconMenuExampleControlled extends React.Component<{}, IconMenuExampleControlledState> {
    constructor(props) {
        super(props);

        this.state = {
            valueSingle: '3',
            valueMultiple: ['3', '5'],
        };
    }

    handleChangeSingle = (event, value) => {
        this.setState({
            valueSingle: value,
        });
    };

    handleChangeMultiple = (event, value) => {
        this.setState({
            valueMultiple: value,
        });
    };

    handleOpenMenu = () => {
        this.setState({
            openMenu: true,
        });
    }

    handleOnRequestChange = (value) => {
        this.setState({
            openMenu: value,
        });
    }

    render() {
        return (
            <div>
                <IconMenu
                    iconButtonElement={<IconButton><MoreVertIcon /></IconButton>}
                    onChange={this.handleChangeSingle}
                    value={this.state.valueSingle}
                >
                    <MenuItem value="1" primaryText="Refresh"/>
                    <MenuItem value="2" primaryText="Send feedback"/>
                    <MenuItem value="3" primaryText="Settings"/>
                    <MenuItem value="4" primaryText="Help"/>
                    <MenuItem value="5" primaryText="Sign out"/>
                </IconMenu>
                <IconMenu
                    iconButtonElement={<IconButton><ContentFilter /></IconButton>}
                    onChange={this.handleChangeMultiple}
                    value={this.state.valueMultiple}
                    multiple={true}
                >
                    <MenuItem value="1" primaryText="Blu-ray"/>
                    <MenuItem value="2" primaryText="Cassette"/>
                    <MenuItem value="3" primaryText="CD"/>
                    <MenuItem value="4" primaryText="DVD Audio"/>
                    <MenuItem value="5" primaryText="Hybrid SACD"/>
                    <MenuItem value="6" primaryText="Vinyl"/>
                </IconMenu>
                <IconMenu
                    iconButtonElement={<IconButton><FileFileDownload /></IconButton>}
                    open={this.state.openMenu}
                    onRequestChange={this.handleOnRequestChange}
                >
                    <MenuItem value="1" primaryText="Windows App"/>
                    <MenuItem value="2" primaryText="Mac App"/>
                    <MenuItem value="3" primaryText="Android App"/>
                    <MenuItem value="4" primaryText="iOS App"/>
                </IconMenu>
                <RaisedButton onTouchTap={this.handleOpenMenu} label="Downloads"/>
            </div>
        );
    }
}

const IconMenuExampleScrollable = () => (
    <IconMenu
        iconButtonElement={<IconButton><MapsPlace /></IconButton>}
        anchorOrigin={{horizontal: 'left', vertical: 'top'}}
        targetOrigin={{horizontal: 'left', vertical: 'top'}}
        maxHeight={272}
    >
        <MenuItem value="AL" primaryText="Alabama"/>
        <MenuItem value="AK" primaryText="Alaska"/>
        <MenuItem value="AZ" primaryText="Arizona"/>
        <MenuItem value="AR" primaryText="Arkansas"/>
        <MenuItem value="CA" primaryText="California"/>
        <MenuItem value="CO" primaryText="Colorado"/>
        <MenuItem value="CT" primaryText="Connecticut"/>
        <MenuItem value="DE" primaryText="Delaware"/>
        <MenuItem value="DC" primaryText="District Of Columbia"/>
        <MenuItem value="FL" primaryText="Florida"/>
        <MenuItem value="GA" primaryText="Georgia"/>
        <MenuItem value="HI" primaryText="Hawaii"/>
        <MenuItem value="ID" primaryText="Idaho"/>
        <MenuItem value="IL" primaryText="Illinois"/>
        <MenuItem value="IN" primaryText="Indiana"/>
        <MenuItem value="IA" primaryText="Iowa"/>
        <MenuItem value="KS" primaryText="Kansas"/>
        <MenuItem value="KY" primaryText="Kentucky"/>
        <MenuItem value="LA" primaryText="Louisiana"/>
        <MenuItem value="ME" primaryText="Maine"/>
        <MenuItem value="MD" primaryText="Maryland"/>
        <MenuItem value="MA" primaryText="Massachusetts"/>
        <MenuItem value="MI" primaryText="Michigan"/>
        <MenuItem value="MN" primaryText="Minnesota"/>
        <MenuItem value="MS" primaryText="Mississippi"/>
        <MenuItem value="MO" primaryText="Missouri"/>
        <MenuItem value="MT" primaryText="Montana"/>
        <MenuItem value="NE" primaryText="Nebraska"/>
        <MenuItem value="NV" primaryText="Nevada"/>
        <MenuItem value="NH" primaryText="New Hampshire"/>
        <MenuItem value="NJ" primaryText="New Jersey"/>
        <MenuItem value="NM" primaryText="New Mexico"/>
        <MenuItem value="NY" primaryText="New York"/>
        <MenuItem value="NC" primaryText="North Carolina"/>
        <MenuItem value="ND" primaryText="North Dakota"/>
        <MenuItem value="OH" primaryText="Ohio"/>
        <MenuItem value="OK" primaryText="Oklahoma"/>
        <MenuItem value="OR" primaryText="Oregon"/>
        <MenuItem value="PA" primaryText="Pennsylvania"/>
        <MenuItem value="RI" primaryText="Rhode Island"/>
        <MenuItem value="SC" primaryText="South Carolina"/>
        <MenuItem value="SD" primaryText="South Dakota"/>
        <MenuItem value="TN" primaryText="Tennessee"/>
        <MenuItem value="TX" primaryText="Texas"/>
        <MenuItem value="UT" primaryText="Utah"/>
        <MenuItem value="VT" primaryText="Vermont"/>
        <MenuItem value="VA" primaryText="Virginia"/>
        <MenuItem value="WA" primaryText="Washington"/>
        <MenuItem value="WV" primaryText="West Virginia"/>
        <MenuItem value="WI" primaryText="Wisconsin"/>
        <MenuItem value="WY" primaryText="Wyoming"/>
    </IconMenu>
);

const IconMenuExampleNested = () => (
    <div>
        <IconMenu
            iconButtonElement={<IconButton><MoreVertIcon /></IconButton>}
            anchorOrigin={{horizontal: 'left', vertical: 'top'}}
            targetOrigin={{horizontal: 'left', vertical: 'top'}}
        >
            <MenuItem
                primaryText="Copy &amp; Paste"
                rightIcon={<ArrowDropRight />}
                menuItems={[
          <MenuItem primaryText="Cut" />,
          <MenuItem primaryText="Copy" />,
          <Divider />,
          <MenuItem primaryText="Paste" />,
        ]}
            />

            <MenuItem
                primaryText="Case Tools"
                rightIcon={<ArrowDropRight />}
                menuItems={[
          <MenuItem primaryText="UPPERCASE" />,
          <MenuItem primaryText="lowercase" />,
          <MenuItem primaryText="CamelCase" />,
          <MenuItem primaryText="Propercase" />,
        ]}
            />
            <Divider />
            <MenuItem primaryText="Download" leftIcon={<Download />}/>
            <Divider />
            <MenuItem value="Del" primaryText="Delete"/>

        </IconMenu>
    </div>
);


// "http://www.material-ui.com/#/components/dropdown-menu"
class DropDownMenuSimpleExample extends React.Component<{}, {value?: number}> {

    constructor(props) {
        super(props);
        this.state = {value: 1};
    }

    handleChange = (event, index, value) => this.setState({value});

    render() {
        return (
            <div>
                <DropDownMenu animated={false} value={this.state.value} onChange={this.handleChange}>
                    <MenuItem value={1} primaryText="Never"/>
                    <MenuItem value={2} primaryText="Every Night"/>
                    <MenuItem value={3} primaryText="Weeknights"/>
                    <MenuItem value={4} primaryText="Weekends"/>
                    <MenuItem value={5} primaryText="Weekly"/>
                </DropDownMenu>
                <br />
                <DropDownMenu
                    animated={true}
                    value={this.state.value}
                    onChange={this.handleChange}
                    style={styles.customWidth}
                    autoWidth={false}
                >
                    <MenuItem value={1} primaryText="Custom width"/>
                    <MenuItem value={2} primaryText="Every Night"/>
                    <MenuItem value={3} primaryText="Weeknights"/>
                    <MenuItem value={4} primaryText="Weekends"/>
                    <MenuItem value={5} primaryText="Weekly"/>
                </DropDownMenu>
            </div>
        );
    }
}

class DropDownMenuOpenImmediateExample extends React.Component<{}, {value?: number}> {

    constructor(props) {
        super(props);
        this.state = {value: 2};
    }

    handleChange = (event, index, value) => this.setState({value});

    render() {
        return (
            <DropDownMenu value={this.state.value} onChange={this.handleChange} openImmediately={true}>
                <MenuItem value={1} primaryText="Never"/>
                <MenuItem value={2} primaryText="Every Night"/>
                <MenuItem value={3} primaryText="Weeknights"/>
                <MenuItem value={4} primaryText="Weekends"/>
                <MenuItem value={5} primaryText="Weekly"/>
            </DropDownMenu>
        );
    }
}

const items: React.ReactElement<__MaterialUI.Menus.MenuItemProps>[] = [];
for (let i = 0; i < 100; i++) {
    items.push(<MenuItem value={i} key={i} primaryText={`Item ${i}`}/>);
}

class DropDownMenuLongMenuExample extends React.Component<{}, {value?: number}> {

    constructor(props) {
        super(props);
        this.state = {value: 10};
    }

    handleChange = (event, index, value) => this.setState({value});

    render() {
        return (
            <DropDownMenu maxHeight={300} value={this.state.value} onChange={this.handleChange}>
                {items}
            </DropDownMenu>
        );
    }
}

class DropDownMenuLabeledExample extends React.Component<{}, {value?: number}> {

    constructor(props) {
        super(props);
        this.state = {value: 2};
    }

    handleChange = (event, index, value) => this.setState({value});

    render() {
        return (
            <DropDownMenu value={this.state.value} onChange={this.handleChange}>
                <MenuItem value={1} label="5 am - 12 pm" primaryText="Morning"/>
                <MenuItem value={2} label="12 pm - 5 pm" primaryText="Afternoon"/>
                <MenuItem value={3} label="5 pm - 9 pm" primaryText="Evening"/>
                <MenuItem value={4} label="9 pm - 5 am" primaryText="Night"/>
            </DropDownMenu>
        );
    }
}


// "http://material-ui.com/#/components/paper"
const PaperExampleSimple = () => (
    <div>
        <Paper style={style} zDepth={1}/>
        <Paper style={style} zDepth={2}/>
        <Paper style={style} zDepth={3}/>
        <Paper style={style} zDepth={4}/>
        <Paper style={style} zDepth={5}/>
    </div>
);

const PaperExampleRounded = () => (
    <div>
        <Paper style={style} zDepth={1} rounded={false}/>
        <Paper style={style} zDepth={2} rounded={false}/>
        <Paper style={style} zDepth={3} rounded={false}/>
        <Paper style={style} zDepth={4} rounded={false}/>
        <Paper style={style} zDepth={5} rounded={false}/>
    </div>
);

const PaperExampleCircle = () => (
    <div>
        <Paper style={style} zDepth={1} circle={true}/>
        <Paper style={style} zDepth={2} circle={true}/>
        <Paper style={style} zDepth={3} circle={true}/>
        <Paper style={style} zDepth={4} circle={true}/>
        <Paper style={style} zDepth={5} circle={true}/>
    </div>
);


// "http://www.material-ui.com/#/components/popover"
class PopoverExampleSimple extends React.Component<{}, {open?: boolean, anchorEl?: React.ReactInstance}> {

    constructor(props) {
        super(props);

        this.state = {
            open: false,
        };
    }

    handleTouchTap = (event) => {
        // This prevents ghost click.
        event.preventDefault();

        this.setState({
            open: true,
            anchorEl: event.currentTarget,
        });
    };

    handleRequestClose = () => {
        this.setState({
            open: false,
        });
    };

    render() {
        return (
            <div>
                <RaisedButton
                    onTouchTap={this.handleTouchTap}
                    label="Click me"
                />
                <Popover
                    open={this.state.open}
                    anchorEl={this.state.anchorEl}
                    anchorOrigin={{horizontal: 'left', vertical: 'bottom'}}
                    targetOrigin={{horizontal: 'left', vertical: 'top'}}
                    onRequestClose={this.handleRequestClose}
                >
                    <Menu>
                        <MenuItem primaryText="Refresh"/>
                        <MenuItem primaryText="Help &amp; feedback"/>
                        <MenuItem primaryText="Settings"/>
                        <MenuItem primaryText="Sign out"/>
                    </Menu>
                </Popover>
            </div>
        );
    }
}

class PopoverExampleAnimation extends React.Component<{}, {open?: boolean, anchorEl?: React.ReactInstance}> {

    constructor(props) {
        super(props);

        this.state = {
            open: false,
        };
    }

    handleTouchTap = (event) => {
        // This prevents ghost click.
        event.preventDefault();
        this.setState({
            open: true,
            anchorEl: event.currentTarget,
        });
    };

    handleRequestClose = () => {
        this.setState({
            open: false,
        });
    };

    render() {
        return (
            <div>
                <RaisedButton
                    onTouchTap={this.handleTouchTap}
                    label="Click me"
                />
                <Popover
                    open={this.state.open}
                    anchorEl={this.state.anchorEl}
                    anchorOrigin={{horizontal: 'left', vertical: 'bottom'}}
                    targetOrigin={{horizontal: 'left', vertical: 'top'}}
                    onRequestClose={this.handleRequestClose}
                    animation={PopoverAnimationVertical}
                >
                    <Menu>
                        <MenuItem primaryText="Refresh"/>
                        <MenuItem primaryText="Help &amp; feedback"/>
                        <MenuItem primaryText="Settings"/>
                        <MenuItem primaryText="Sign out"/>
                    </Menu>
                </Popover>
            </div>
        );
    }
}

interface PopoverExampleConfigurableState {
    open?: boolean;
    anchorOrigin?: __MaterialUI.propTypes.origin;
    targetOrigin?: __MaterialUI.propTypes.origin;
    anchorEl?: React.ReactInstance;
}

class PopoverExampleConfigurable extends React.Component<{}, PopoverExampleConfigurableState> {

    constructor(props) {
        super(props);

        this.state = {
            open: false,
            anchorOrigin: {
                horizontal: 'left',
                vertical: 'bottom',
            },
            targetOrigin: {
                horizontal: 'left',
                vertical: 'top',
            },
        };
    }

    handleTouchTap = (event) => {
        // This prevents ghost click.
        event.preventDefault();
        this.setState({
            open: true,
            anchorEl: event.currentTarget,
        });
    };

    handleRequestClose = () => {
        this.setState({
            open: false,
        });
    };

    setAnchor = (positionElement, position) => {
        const {anchorOrigin} = this.state;
        anchorOrigin[positionElement] = position;

        this.setState({
            anchorOrigin: anchorOrigin,
        });
    };

    setTarget = (positionElement, position) => {
        const {targetOrigin} = this.state;
        targetOrigin[positionElement] = position;

        this.setState({
            targetOrigin: targetOrigin,
        });
    };

    render() {
        return (
            <div>
                <RaisedButton
                    onTouchTap={this.handleTouchTap}
                    label="Click me"
                />
                <h3 style={styles.h3}>Current Settings</h3>
                <pre>
          anchorOrigin: {JSON.stringify(this.state.anchorOrigin)}
                    <br />
          targetOrigin: {JSON.stringify(this.state.targetOrigin)}
        </pre>
                <h3 style={styles.h3}>Position Options</h3>
                <p>Use the settings below to toggle the positioning of the popovers above</p>
                <h3 style={styles.h3}>Anchor Origin</h3>
                <div style={styles.block}>
                    <div style={styles.block2}>
                        <span>Vertical</span>
                        <RadioButton
                            onClick={this.setAnchor.bind(this, 'vertical', 'top')}
                            label="Top" checked={this.state.anchorOrigin.vertical === 'top'}
                        />
                        <RadioButton
                            onClick={this.setAnchor.bind(this, 'vertical', 'center')}
                            label="Center" checked={this.state.anchorOrigin.vertical === 'center'}
                        />
                        <RadioButton
                            onClick={this.setAnchor.bind(this, 'vertical', 'bottom')}
                            label="Bottom" checked={this.state.anchorOrigin.vertical === 'bottom'}
                        />
                    </div>
                    <div style={styles.block2}>
                        <span>Horizontal</span>
                        <RadioButton
                            onClick={this.setAnchor.bind(this, 'horizontal', 'left')}
                            label="Left" checked={this.state.anchorOrigin.horizontal === 'left'}
                        />
                        <RadioButton
                            onClick={this.setAnchor.bind(this, 'horizontal', 'middle')}
                            label="Middle" checked={this.state.anchorOrigin.horizontal === 'middle'}
                        />
                        <RadioButton
                            onClick={this.setAnchor.bind(this, 'horizontal', 'right')}
                            label="Right" checked={this.state.anchorOrigin.horizontal === 'right'}
                        />
                    </div>
                </div>
                <h3 style={styles.h3}>Target Origin</h3>
                <div style={styles.block}>
                    <div style={styles.block2}>
                        <span>Vertical</span>
                        <RadioButton
                            onClick={this.setTarget.bind(this, 'vertical', 'top')}
                            label="Top" checked={this.state.targetOrigin.vertical === 'top'}
                        />
                        <RadioButton
                            onClick={this.setTarget.bind(this, 'vertical', 'center')}
                            label="Center" checked={this.state.targetOrigin.vertical === 'center'}
                        />
                        <RadioButton
                            onClick={this.setTarget.bind(this, 'vertical', 'bottom')}
                            label="Bottom" checked={this.state.targetOrigin.vertical === 'bottom'}
                        />
                    </div>
                    <div style={styles.block2}>
                        <span>Horizontal</span>
                        <RadioButton
                            onClick={this.setTarget.bind(this, 'horizontal', 'left')}
                            label="Left" checked={this.state.targetOrigin.horizontal === 'left'}
                        />
                        <RadioButton
                            onClick={this.setTarget.bind(this, 'horizontal', 'middle')}
                            label="Middle" checked={this.state.targetOrigin.horizontal === 'middle'}
                        />
                        <RadioButton
                            onClick={this.setTarget.bind(this, 'horizontal', 'right')}
                            label="Right" checked={this.state.targetOrigin.horizontal === 'right'}
                        />
                    </div>
                </div>
                <Popover
                    open={this.state.open}
                    anchorEl={this.state.anchorEl}
                    anchorOrigin={this.state.anchorOrigin}
                    targetOrigin={this.state.targetOrigin}
                    onRequestClose={this.handleRequestClose}
                >
                    <Menu>
                        <MenuItem primaryText="Refresh"/>
                        <MenuItem primaryText="Help &amp; feedback"/>
                        <MenuItem primaryText="Settings"/>
                        <MenuItem primaryText="Sign out"/>
                    </Menu>
                </Popover>
            </div>
        );
    }
}


// "http://www.material-ui.com/#/components/circular-progress"
const CircularProgressExampleSimple = () => (
    <div>
        <CircularProgress />
        <CircularProgress size={1.5}/>
        <CircularProgress size={2} thickness={1.5}/>
    </div>
);

class CircularProgressExampleDeterminate extends React.Component<{}, {completed?: number}> {
    private timer: number;

    constructor(props) {
        super(props);

        this.state = {
            completed: 0,
        };
    }

    componentDidMount() {
        this.timer = setTimeout(() => this.progress(5), 1000);
    }

    componentWillUnmount() {
        clearTimeout(this.timer);
    }

    progress(completed) {
        if (completed > 100) {
            this.setState({completed: 100});
        } else {
            this.setState({completed});
            const diff = Math.random() * 10;
            this.timer = setTimeout(() => this.progress(completed + diff), 1000);
        }
    }

    render() {
        return (
            <div>
                <CircularProgress mode="determinate" value={this.state.completed}/>
                <CircularProgress mode="determinate" value={this.state.completed} size={1.5}/>
                <CircularProgress mode="determinate" value={this.state.completed} size={2}/>
            </div>
        );
    }
}


// "http://www.material-ui.com/#/components/linear-progress"
const LinearProgressExampleSimple = () => (
    <LinearProgress mode="indeterminate"/>
);

class LinearProgressExampleDeterminate extends React.Component<{}, {completed?: number}> {
    private timer: number;

    constructor(props) {
        super(props);

        this.state = {
            completed: 0,
        };
    }

    componentDidMount() {
        this.timer = setTimeout(() => this.progress(5), 1000);
    }

    componentWillUnmount() {
        clearTimeout(this.timer);
    }

    progress(completed) {
        if (completed > 100) {
            this.setState({completed: 100});
        } else {
            this.setState({completed});
            const diff = Math.random() * 10;
            this.timer = setTimeout(() => this.progress(completed + diff), 1000);
        }
    }

    render() {
        return (
            <LinearProgress mode="determinate" value={this.state.completed}/>
        );
    }
}


// "http://www.material-ui.com/#/components/refresh-indicator"
const RefreshIndicatorExampleSimple = () => (
    <div style={styles.container}>
        <RefreshIndicator
            percentage={30}
            size={40}
            left={10}
            top={0}
            status="ready"
            style={styles.refresh}
        />
        <RefreshIndicator
            percentage={60}
            size={50}
            left={65}
            top={0}
            status="ready"
            style={styles.refresh}
        />
        <RefreshIndicator
            percentage={80}
            size={60}
            left={120}
            top={0}
            color={"red"}
            status="ready"
            style={styles.refresh}
        />
        <RefreshIndicator
            percentage={100}
            size={70}
            left={175}
            top={0}
            color={"red"} // Overridden by percentage={100}
            status="ready"
            style={styles.refresh}
        />
    </div>
);

const RefreshIndicatorExampleLoading = () => (
    <div style={styles.container}>
        <RefreshIndicator
            size={40}
            left={10}
            top={0}
            status="loading"
            style={styles.refresh}
        />
        <RefreshIndicator
            size={50}
            left={70}
            top={0}
            loadingColor={"#FF9800"}
            status="loading"
            style={styles.refresh}
        />
    </div>
);


// "http://www.material-ui.com/#/components/select-field"
class SelectFieldExampleSimple extends React.Component<{}, {value?: number}> {

    constructor(props) {
        super(props);
        this.state = {value: 1};
    }

    handleChange = (event, index, value) => this.setState({value});

    render() {
        return (
            <div>
                <SelectField value={this.state.value} onChange={this.handleChange}>
                    <MenuItem value={1} primaryText="Never"/>
                    <MenuItem value={2} primaryText="Every Night"/>
                    <MenuItem value={3} primaryText="Weeknights"/>
                    <MenuItem value={4} primaryText="Weekends"/>
                    <MenuItem value={5} primaryText="Weekly"/>
                </SelectField>
                <br />
                <SelectField value={1} disabled={true}>
                    <MenuItem value={1} primaryText="Disabled"/>
                    <MenuItem value={2} primaryText="Every Night"/>
                </SelectField>
                <br />
                <SelectField
                    value={this.state.value}
                    onChange={this.handleChange}
                    style={styles.customWidth}
                >
                    <MenuItem value={1} primaryText="Custom width"/>
                    <MenuItem value={2} primaryText="Every Night"/>
                    <MenuItem value={3} primaryText="Weeknights"/>
                    <MenuItem value={4} primaryText="Weekends"/>
                    <MenuItem value={5} primaryText="Weekly"/>
                </SelectField>
                <br />
                <SelectField
                    value={this.state.value}
                    onChange={this.handleChange}
                    autoWidth={true}
                >
                    <MenuItem value={1} primaryText="Auto width"/>
                    <MenuItem value={2} primaryText="Every Night"/>
                    <MenuItem value={3} primaryText="Weeknights"/>
                    <MenuItem value={4} primaryText="Weekends"/>
                    <MenuItem value={5} primaryText="Weekly"/>
                </SelectField>
            </div>
        );
    }
}

class SelectFieldLongMenuExample extends React.Component<{}, {value?: number}> {

    constructor(props) {
        super(props);
        this.state = {value: 10};
    }

    handleChange = (event, index, value) => this.setState({value});

    render() {
        return (
            <SelectField maxHeight={300} value={this.state.value} onChange={this.handleChange}>
                {items}
            </SelectField>
        );
    }
}

class SelectFieldExampleCustomLabel extends React.Component<{}, {value?: number}> {

    constructor(props) {
        super(props);
        this.state = {value: 1};
    }

    handleChange = (event, index, value) => this.setState({value});

    render() {
        return (
            <SelectField value={this.state.value} onChange={this.handleChange}>
                <MenuItem value={1} label="5 am - 12 pm" primaryText="Morning"/>
                <MenuItem value={2} label="12 pm - 5 pm" primaryText="Afternoon"/>
                <MenuItem value={3} label="5 pm - 9 pm" primaryText="Evening"/>
                <MenuItem value={4} label="9 pm - 5 am" primaryText="Night"/>
            </SelectField>
        );
    }
}

const itemsPeriod = [
    <MenuItem key={1} value={1} primaryText="Never"/>,
    <MenuItem key={2} value={2} primaryText="Every Night"/>,
    <MenuItem key={3} value={3} primaryText="Weeknights"/>,
    <MenuItem key={4} value={4} primaryText="Weekends"/>,
    <MenuItem key={5} value={5} primaryText="Weekly"/>,
];

export default class SelectFieldExampleFloatingLabel extends React.Component<{}, {value?: number}> {

    constructor(props) {
        super(props);
        this.state = {value: null};
    }

    handleChange = (event, index, value) => this.setState({value});

    render() {
        return (
            <div>
                <SelectField
                    value={this.state.value}
                    onChange={this.handleChange}
                    floatingLabelText="Floating Label Text"
                >
                    {itemsPeriod}
                </SelectField>
                <br />
                <SelectField
                    value={this.state.value}
                    onChange={this.handleChange}
                    floatingLabelFixed={true}
                    floatingLabelText="Styled Floating Label Text"
                    floatingLabelStyle={{color: 'red'}}
                >
                    {itemsPeriod}
                </SelectField>
            </div>
        );
    }
}

class SelectFieldExampleError extends React.Component<{}, {value?: number}> {

    constructor(props) {
        super(props);
        this.state = {value: null};
    }

    handleChange = (event, index, value) => this.setState({value});

    render() {
        const {value} = this.state;

        const night = value === 2 || value === 3;

        return (
            <div>
                <SelectField
                    value={value}
                    onChange={this.handleChange}
                    errorText={!night && 'Should be Night'}
                >
                    {itemsPeriod}
                </SelectField>
                <br />
                <SelectField
                    value={value}
                    onChange={this.handleChange}
                    errorText={night && 'Should not be Night (Custom error style)'}
                    errorStyle={{color: 'orange'}}
                >
                    {itemsPeriod}
                </SelectField>
            </div>
        );
    }
}


// "http://www.material-ui.com/#/components/slider"
const SliderExampleSimple = () => (
    <div>
        <Slider />
        <Slider defaultValue={0.5}/>
        <Slider defaultValue={1}/>
    </div>
);

const SliderExampleDisabled = () => (
    <div>
        <Slider disabled={true}/>
        <Slider disabled={true} value={0.5}/>
        <Slider disabled={true} value={1}/>
    </div>
);

const SliderExampleStep = () => (
    <Slider step={0.10} value={.5}/>
);

class SliderExampleControlled extends React.Component<{}, {firstSlider?: number, secondSlider?: number}> {

    state = {
        firstSlider: 0.5,
        secondSlider: 50,
    }

    handleFirstSlider(event, value) {
        this.setState({firstSlider: value});
    }

    handleSecondSlider(event, value) {
        this.setState({secondSlider: value});
    }

    render() {
        return (
            <div>
                <Slider
                    defaultValue={0.5}
                    value={this.state.firstSlider}
                    onChange={this.handleFirstSlider.bind(this)}
                />
                <p>
                    <span>{'The value of this slider is: '}</span>
                    <span>{this.state.firstSlider}</span>
                    <span>{' from a range of 0 to 1 inclusive'}</span>
                </p>
                <Slider
                    min={0}
                    max={100}
                    step={1}
                    defaultValue={50}
                    value={this.state.secondSlider}
                    onChange={this.handleSecondSlider.bind(this)}
                />
                <p>
                    <span>{'The value of this slider is: '}</span>
                    <span>{this.state.secondSlider}</span>
                    <span>{' from a range of 0 to 100 inclusive'}</span>
                </p>
            </div>
        );
    }
}


// "http://www.material-ui.com/#/components/checkbox"
const CheckboxExampleSimple = () => (
    <div style={styles.block}>
        <Checkbox
            label="Simple"
            style={styles.checkbox}
        />
        <Checkbox
            label="Checked by default"
            defaultChecked={true}
            style={styles.checkbox}
        />
        <Checkbox
            checkedIcon={<ActionFavorite />}
            uncheckedIcon={<ActionFavoriteBorder />}
            label="Custom icon"
            style={styles.checkbox}
        />
        <Checkbox
            label="Disabled unchecked"
            disabled={true}
            style={styles.checkbox}
        />
        <Checkbox
            label="Disabled checked"
            checked={true}
            disabled={true}
            style={styles.checkbox}
        />
        <Checkbox
            label="Label on the left"
            labelPosition="left"
            style={styles.checkbox}
        />
    </div>
);


// "http://www.material-ui.com/#/components/radio-button"
const RadioButtonExampleSimple = () => (
    <div>
        <RadioButtonGroup name="shipSpeed" defaultSelected="not_light">
            <RadioButton
                value="light"
                label="Simple"
                style={styles.radioButton}
            />
            <RadioButton
                value="not_light"
                label="Selected by default"
                style={styles.radioButton}
            />
            <RadioButton
                value="ludicrous"
                label="Custom icon"
                checkedIcon={<ActionFavorite />}
                uncheckedIcon={<ActionFavoriteBorder />}
                style={styles.radioButton}
            />
        </RadioButtonGroup>
        <RadioButtonGroup name="shipName" defaultSelected="community">
            <RadioButton
                value="enterprise"
                label="Disabled unchecked"
                disabled={true}
                style={styles.radioButton}
            />
            <RadioButton
                value="community"
                label="Disabled checked"
                disabled={true}
                style={styles.radioButton}
            />
        </RadioButtonGroup>
        <RadioButtonGroup name="notRight" labelPosition="left" style={styles.block}>
            <RadioButton
                value="reverse"
                label="Label on the left"
                style={styles.radioButton}
            />
        </RadioButtonGroup>
    </div>
);


// "http://www.material-ui.com/#/components/toggle"
const ToggleExampleSimple = () => (
    <div style={styles.block}>
        <Toggle
            label="Simple"
            style={styles.toggle}
        />
        <Toggle
            label="Toggled by default"
            defaultToggled={true}
            style={styles.toggle}
        />
        <Toggle
            label="Disabled"
            disabled={true}
            style={styles.toggle}
        />
        <Toggle
            label="Label on the right"
            labelPosition="right"
            style={styles.toggle}
            thumbTwitchedStyle={styles.toggle}
            trackTwitchedStyle={styles.toggle}
        />
    </div>
);


// "http://material-ui.com/#/components/snackbar"
class SnackbarExampleSimple extends React.Component<{}, {open?: boolean}> {

    constructor(props) {
        super(props);
        this.state = {
            open: false,
        };
    }

    handleTouchTap = () => {
        this.setState({
            open: true,
        });
    };

    handleRequestClose = () => {
        this.setState({
            open: false,
        });
    };

    render() {
        return (
            <div>
                <RaisedButton
                    onTouchTap={this.handleTouchTap}
                    label="Add to my calendar"
                />
                <Snackbar
                    open={this.state.open}
                    message="Event added to your calendar"
                    autoHideDuration={4000}
                    onRequestClose={this.handleRequestClose}
                    contentStyle={{margin: 16}}
                />
            </div>
        );
    }
}

class SnackbarExampleAction extends React.Component<{}, {open?: boolean, autoHideDuration?: number, message?: string}> {

    constructor(props) {
        super(props);
        this.state = {
            autoHideDuration: 4000,
            message: 'Event added to your calendar',
            open: false,
        };
    }

    handleTouchTap = () => {
        this.setState({
            open: true,
        });
    };

    handleActionTouchTap = () => {
        this.setState({
            open: false,
        });
        alert('Event removed from your calendar.');
    };

    handleChangeDuration = (event) => {
        const value = event.target.value;
        this.setState({
            autoHideDuration: value.length > 0 ? parseInt(value) : 0,
        });
    };

    handleRequestClose = () => {
        this.setState({
            open: false,
        });
    };

    render() {
        return (
            <div>
                <RaisedButton
                    onTouchTap={this.handleTouchTap}
                    label="Add to my calendar"
                />
                <br />
                <TextField
                    floatingLabelText="Auto Hide Duration in ms"
                    value={this.state.autoHideDuration}
                    onChange={this.handleChangeDuration}
                />
                <Snackbar
                    open={this.state.open}
                    message={this.state.message}
                    action="undo"
                    autoHideDuration={this.state.autoHideDuration}
                    onActionTouchTap={this.handleActionTouchTap}
                    onRequestClose={this.handleRequestClose}
                />
            </div>
        );
    }
}

class SnackbarExampleTwice extends React.Component<{}, {open?: boolean, message?: string}> {

    private timer: number;

    constructor(props) {
        super(props);
        this.state = {
            message: 'Event 1 added to your calendar',
            open: false,
        };
        this.timer = undefined;
    }

    componentWillUnMount() {
        clearTimeout(this.timer);
    }

    handleTouchTap = () => {
        this.setState({
            open: true,
        });

        this.timer = setTimeout(() => {
            this.setState({
                message: `Event ${Math.round(Math.random() * 100)} added to your calendar`,
            });
        }, 1500);
    };

    handleRequestClose = () => {
        this.setState({
            open: false,
        });
    };

    render() {
        return (
            <div>
                <RaisedButton
                    onTouchTap={this.handleTouchTap}
                    label="Add to my calendar two times"
                />
                <Snackbar
                    open={this.state.open}
                    message={this.state.message}
                    action="undo"
                    autoHideDuration={3000}
                    onRequestClose={this.handleRequestClose}
                />
            </div>
        );
    }
}


// "http://www.material-ui.com/#/components/stepper"
class HorizontalLinearStepper extends React.Component<{}, {stepIndex?: number, finished?: boolean}> {

    state = {
        finished: false,
        stepIndex: 0,
    };

    handleNext = () => {
        const {stepIndex} = this.state;
        this.setState({
            stepIndex: stepIndex + 1,
            finished: stepIndex >= 2,
        });
    };

    handlePrev = () => {
        const {stepIndex} = this.state;
        if (stepIndex > 0) {
            this.setState({stepIndex: stepIndex - 1});
        }
    };

    getStepContent(stepIndex) {
        switch (stepIndex) {
            case 0:
                return 'Select campaign settings...';
            case 1:
                return 'What is an ad group anyways?';
            case 2:
                return 'This is the bit I really care about!';
            default:
                return 'You\'re a long way from home sonny jim!';
        }
    }

    render() {
        const {finished, stepIndex} = this.state;
        const contentStyle = {margin: '0 16px'};

        return (
            <div style={{width: '100%', maxWidth: 700, margin: 'auto'}}>
                <Stepper activeStep={stepIndex}>
                    <Step>
                        <StepLabel>Select campaign settings</StepLabel>
                    </Step>
                    <Step>
                        <StepLabel>Create an ad group</StepLabel>
                    </Step>
                    <Step>
                        <StepLabel>Create an ad</StepLabel>
                    </Step>
                </Stepper>
                <div style={contentStyle}>
                    {finished ? (
                        <p>
                            <a
                                href="#"
                                onClick={(event) => {
                  event.preventDefault();
                  this.setState({stepIndex: 0, finished: false});
                }}
                            >
                                Click here
                            </a> to reset the example.
                        </p>
                    ) : (
                        <div>
                            <p>{this.getStepContent(stepIndex)}</p>
                            <div style={{marginTop: 12}}>
                                <FlatButton
                                    label="Back"
                                    disabled={stepIndex === 0}
                                    onTouchTap={this.handlePrev}
                                    style={{marginRight: 12}}
                                />
                                <RaisedButton
                                    label={stepIndex === 2 ? 'Finish' : 'Next'}
                                    primary={true}
                                    onTouchTap={this.handleNext}
                                />
                            </div>
                        </div>
                    )}
                </div>
            </div>
        );
    }
}

class VerticalLinearStepper extends React.Component<{}, {stepIndex?: number, finished?: boolean}> {

    state = {
        finished: false,
        stepIndex: 0,
    };

    handleNext = () => {
        const {stepIndex} = this.state;
        this.setState({
            stepIndex: stepIndex + 1,
            finished: stepIndex >= 2,
        });
    };

    handlePrev = () => {
        const {stepIndex} = this.state;
        if (stepIndex > 0) {
            this.setState({stepIndex: stepIndex - 1});
        }
    };

    renderStepActions(step) {
        const {stepIndex} = this.state;

        return (
            <div style={{margin: '12px 0'}}>
                <RaisedButton
                    label={stepIndex === 2 ? 'Finish' : 'Next'}
                    disableTouchRipple={true}
                    disableFocusRipple={true}
                    primary={true}
                    onTouchTap={this.handleNext}
                    style={{marginRight: 12}}
                />
                {step > 0 && (
                    <FlatButton
                        label="Back"
                        disabled={stepIndex === 0}
                        disableTouchRipple={true}
                        disableFocusRipple={true}
                        onTouchTap={this.handlePrev}
                    />
                )}
            </div>
        );
    }

    render() {
        const {finished, stepIndex} = this.state;

        return (
            <div style={{width: 380, height: 400, margin: 'auto'}}>
                <Stepper activeStep={stepIndex} orientation="vertical">
                    <Step>
                        <StepLabel>Select campaign settings</StepLabel>
                        <StepContent>
                            <p>
                                For each ad campaign that you create, you can control how much
                you're willing to spend on clicks and conversions, which networks
                and geographical locations you want your ads to show on, and more.
                            </p>
                            {this.renderStepActions(0)}
                        </StepContent>
                    </Step>
                    <Step>
                        <StepLabel>Create an ad group</StepLabel>
                        <StepContent>
                            <p>An ad group contains one or more ads which target a shared set of keywords.</p>
                            {this.renderStepActions(1)}
                        </StepContent>
                    </Step>
                    <Step>
                        <StepLabel>Create an ad</StepLabel>
                        <StepContent>
                            <p>
                                Try out different ad text to see what brings in the most customers,
                and learn how to enhance your ads using features like ad extensions.
                If you run into any problems with your ads, find out how to tell if
                they're running and how to resolve approval issues.
                            </p>
                            {this.renderStepActions(2)}
                        </StepContent>
                    </Step>
                </Stepper>
                {finished && (
                    <p style={{margin: '20px 0', textAlign: 'center'}}>
                        <a
                            href="#"
                            onClick={(event) => {
                event.preventDefault();
                this.setState({stepIndex: 0, finished: false});
              }}
                        >
                            Click here
                        </a> to reset the example.
                    </p>
                )}
            </div>
        );
    }
}

class HorizontalNonLinearStepper extends React.Component<{}, {stepIndex?: number}> {

    state = {
        stepIndex: 0,
    };

    handleNext = () => {
        const {stepIndex} = this.state;
        if (stepIndex < 2) {
            this.setState({stepIndex: stepIndex + 1});
        }
    };

    handlePrev = () => {
        const {stepIndex} = this.state;
        if (stepIndex > 0) {
            this.setState({stepIndex: stepIndex - 1});
        }
    };

    getStepContent(stepIndex) {
        switch (stepIndex) {
            case 0:
                return 'Select campaign settings...';
            case 1:
                return 'What is an ad group anyways?';
            case 2:
                return 'This is the bit I really care about!';
            default:
                return 'You\'re a long way from home sonny jim!';
        }
    }

    render() {
        const {stepIndex} = this.state;
        const contentStyle = {margin: '0 16px'};

        return (
            <div style={{width: '100%', maxWidth: 700, margin: 'auto'}}>
                <Stepper linear={false} activeStep={stepIndex}>
                    <Step>
                        <StepButton onClick={() => this.setState({stepIndex: 0})}>
                            Select campaign settings
                        </StepButton>
                    </Step>
                    <Step>
                        <StepButton onClick={() => this.setState({stepIndex: 1})}>
                            Create an ad group
                        </StepButton>
                    </Step>
                    <Step>
                        <StepButton onClick={() => this.setState({stepIndex: 2})}>
                            Create an ad
                        </StepButton>
                    </Step>
                </Stepper>
                <div style={contentStyle}>
                    <p>{this.getStepContent(stepIndex)}</p>
                    <div style={{marginTop: 12}}>
                        <FlatButton
                            label="Back"
                            disabled={stepIndex === 0}
                            onTouchTap={this.handlePrev}
                            style={{marginRight: 12}}
                        />
                        <RaisedButton
                            label="Next"
                            disabled={stepIndex === 2}
                            primary={true}
                            onTouchTap={this.handleNext}
                        />
                    </div>
                </div>
            </div>
        );
    }
}

class VerticalNonLinear extends React.Component<{}, {stepIndex?: number}> {

    state = {
        stepIndex: 0,
    };

    handleNext = () => {
        const {stepIndex} = this.state;
        if (stepIndex < 2) {
            this.setState({stepIndex: stepIndex + 1});
        }
    };

    handlePrev = () => {
        const {stepIndex} = this.state;
        if (stepIndex > 0) {
            this.setState({stepIndex: stepIndex - 1});
        }
    };

    renderStepActions(step) {
        return (
            <div style={{margin: '12px 0'}}>
                <RaisedButton
                    label="Next"
                    disableTouchRipple={true}
                    disableFocusRipple={true}
                    primary={true}
                    onTouchTap={this.handleNext}
                    style={{marginRight: 12}}
                />
                {step > 0 && (
                    <FlatButton
                        label="Back"
                        disableTouchRipple={true}
                        disableFocusRipple={true}
                        onTouchTap={this.handlePrev}
                    />
                )}
            </div>
        );
    }

    render() {
        const {stepIndex} = this.state;

        return (
            <div style={{width: 380, height: 400, margin: 'auto'}}>
                <Stepper
                    activeStep={stepIndex}
                    linear={false}
                    orientation="vertical"
                >
                    <Step>
                        <StepButton onClick={() => this.setState({stepIndex: 0})}>
                            Select campaign settings
                        </StepButton>
                        <StepContent>
                            <p>
                                For each ad campaign that you create, you can control how much
                you're willing to spend on clicks and conversions, which networks
                and geographical locations you want your ads to show on, and more.
                            </p>
                            {this.renderStepActions(0)}
                        </StepContent>
                    </Step>
                    <Step>
                        <StepButton onClick={() => this.setState({stepIndex: 1})}>
                            Create an ad group
                        </StepButton>
                        <StepContent>
                            <p>An ad group contains one or more ads which target a shared set of keywords.</p>
                            {this.renderStepActions(1)}
                        </StepContent>
                    </Step>
                    <Step>
                        <StepButton onClick={() => this.setState({stepIndex: 2})}>
                            Create an ad
                        </StepButton>
                        <StepContent>
                            <p>
                                Try out different ad text to see what brings in the most customers,
                and learn how to enhance your ads using features like ad extensions.
                If you run into any problems with your ads, find out how to tell if
                they're running and how to resolve approval issues.
                            </p>
                            {this.renderStepActions(2)}
                        </StepContent>
                    </Step>
                </Stepper>
            </div>
        );
    }
}

const getStyles = () => {
    return {
        root: {
            width: '100%',
            maxWidth: 700,
            margin: 'auto',
        },
        content: {
            margin: '0 16px',
        },
        actions: {
            marginTop: 12,
        },
        backButton: {
            marginRight: 12,
        },
    };
};

class GranularControlStepper extends React.Component<{}, {stepIndex?: number, visited?: number[]}> {

    state = {
        stepIndex: null,
        visited: [],
    };

    componentWillMount() {
        const {stepIndex, visited} = this.state;
        this.setState({visited: visited.concat(stepIndex)});
    }

    componentWillUpdate(nextProps, nextState) {
        const {stepIndex, visited} = nextState;
        if (visited.indexOf(stepIndex) === -1) {
            this.setState({visited: visited.concat(stepIndex)});
        }
    }

    handleNext = () => {
        const {stepIndex} = this.state;
        if (stepIndex < 2) {
            this.setState({stepIndex: stepIndex + 1});
        }
    };

    handlePrev = () => {
        const {stepIndex} = this.state;
        if (stepIndex > 0) {
            this.setState({stepIndex: stepIndex - 1});
        }
    };

    getStepContent(stepIndex) {
        switch (stepIndex) {
            case 0:
                return 'Select campaign settings...';
            case 1:
                return 'What is an ad group anyways?';
            case 2:
                return 'This is the bit I really care about!';
            default:
                return 'Click a step to get started.';
        }
    }

    render() {
        const {stepIndex, visited} = this.state;
        const styles = getStyles();

        return (
            <div style={styles.root}>
                <p>
                    <a
                        href="#"
                        onClick={(event) => {
              event.preventDefault();
              this.setState({stepIndex: null, visited: []});
            }}
                    >
                        Click here
                    </a> to reset the example.
                </p>
                <Stepper linear={false}>
                    <Step completed={visited.indexOf(0) !== -1} active={stepIndex === 0}>
                        <StepButton onClick={() => this.setState({stepIndex: 0})}>
                            Select campaign settings
                        </StepButton>
                    </Step>
                    <Step completed={visited.indexOf(1) !== -1} active={stepIndex === 1}>
                        <StepButton onClick={() => this.setState({stepIndex: 1})}>
                            Create an ad group
                        </StepButton>
                    </Step>
                    <Step completed={visited.indexOf(2) !== -1} active={stepIndex === 2}>
                        <StepButton onClick={() => this.setState({stepIndex: 2})}>
                            Create an ad
                        </StepButton>
                    </Step>
                </Stepper>
                <div style={styles.content}>
                    <p>{this.getStepContent(stepIndex)}</p>
                    {stepIndex !== null && (
                        <div style={styles.actions}>
                            <FlatButton
                                label="Back"
                                disabled={stepIndex === 0}
                                onTouchTap={this.handlePrev}
                                style={styles.backButton}
                            />
                            <RaisedButton
                                label="Next"
                                primary={true}
                                onTouchTap={this.handleNext}
                            />
                        </div>
                    )}
                </div>
            </div>
        );
    }
}

class CustomIcon extends React.Component<{}, {stepIndex?: number}> {

    state = {
        stepIndex: 0,
    };

    handleNext = () => {
        const {stepIndex} = this.state;
        if (stepIndex < 2) {
            this.setState({stepIndex: stepIndex + 1});
        }
    };

    handlePrev = () => {
        const {stepIndex} = this.state;
        if (stepIndex > 0) {
            this.setState({stepIndex: stepIndex - 1});
        }
    };

    getStepContent(stepIndex) {
        switch (stepIndex) {
            case 0:
                return 'Select campaign settings...';
            case 1:
                return 'What is an ad group anyways?';
            case 2:
                return 'This is the bit I really care about!';
            default:
                return 'You\'re a long way from home sonny jim!';
        }
    }

    render() {
        return (
            <div style={{width: '100%', maxWidth: 700, margin: 'auto'}}>
                <Stepper linear={false}>
                    <Step completed={false}>
                        <StepLabel>
                            Select campaign settings
                        </StepLabel>
                    </Step>
                    <Step completed={false}>
                        <StepLabel
                            icon={<WarningIcon color={red500} />}
                            style={{color: red500}}
                        >
                            Create an ad group
                        </StepLabel>
                    </Step>
                    <Step completed={false}>
                        <StepLabel>
                            Create an ad
                        </StepLabel>
                    </Step>
                </Stepper>
            </div>
        );
    }
}


// "http://www.material-ui.com/#/components/subheader"
// Included in ListExampleChat and ListExampleFolder

// "http://www.material-ui.com/#/components/table"
const TableExampleSimple = () => (
    <Table>
        <TableHeader>
            <TableRow>
                <TableHeaderColumn>ID</TableHeaderColumn>
                <TableHeaderColumn>Name</TableHeaderColumn>
                <TableHeaderColumn>Status</TableHeaderColumn>
            </TableRow>
        </TableHeader>
        <TableBody>
            <TableRow>
                <TableRowColumn>1</TableRowColumn>
                <TableRowColumn>John Smith</TableRowColumn>
                <TableRowColumn>Employed</TableRowColumn>
            </TableRow>
            <TableRow>
                <TableRowColumn>2</TableRowColumn>
                <TableRowColumn>Randal White</TableRowColumn>
                <TableRowColumn>Unemployed</TableRowColumn>
            </TableRow>
            <TableRow>
                <TableRowColumn>3</TableRowColumn>
                <TableRowColumn>Stephanie Sanders</TableRowColumn>
                <TableRowColumn>Employed</TableRowColumn>
            </TableRow>
            <TableRow>
                <TableRowColumn>4</TableRowColumn>
                <TableRowColumn>Steve Brown</TableRowColumn>
                <TableRowColumn>Employed</TableRowColumn>
            </TableRow>
        </TableBody>
    </Table>
);

const tableData: {name: string, status: string, selected?: boolean}[] = [
    {
        name: 'John Smith',
        status: 'Employed',
        selected: true,
    },
    {
        name: 'Randal White',
        status: 'Unemployed',
    },
    {
        name: 'Stephanie Sanders',
        status: 'Employed',
        selected: true,
    },
    {
        name: 'Steve Brown',
        status: 'Employed',
    },
    {
        name: 'Joyce Whitten',
        status: 'Employed',
    },
    {
        name: 'Samuel Roberts',
        status: 'Employed',
    },
    {
        name: 'Adam Moore',
        status: 'Employed',
    },
];

interface TableExampleComplexState {
    fixedHeader?: boolean,
    fixedFooter?: boolean,
    stripedRows?: boolean,
    showRowHover?: boolean,
    selectable?: boolean,
    multiSelectable?: boolean,
    enableSelectAll?: boolean,
    deselectOnClickaway?: boolean,
    showCheckboxes?: boolean,
    height?: string,
}

class TableExampleComplex extends React.Component<{}, TableExampleComplexState> {

    constructor(props) {
        super(props);

        this.state = {
            fixedHeader: true,
            fixedFooter: true,
            stripedRows: false,
            showRowHover: false,
            selectable: true,
            multiSelectable: false,
            enableSelectAll: false,
            deselectOnClickaway: true,
            showCheckboxes: true,
            height: '300px',
        };
    }

    handleToggle = (event, toggled) => {
        this.setState({
            [event.target.name]: toggled,
        });
    };

    handleChange = (event) => {
        this.setState({height: event.target.value});
    };

    render() {
        return (
            <div>
                <Table
                    height={this.state.height}
                    fixedHeader={this.state.fixedHeader}
                    fixedFooter={this.state.fixedFooter}
                    selectable={this.state.selectable}
                    multiSelectable={this.state.multiSelectable}
                >
                    <TableHeader
                        displaySelectAll={this.state.showCheckboxes}
                        adjustForCheckbox={this.state.showCheckboxes}
                        enableSelectAll={this.state.enableSelectAll}
                    >
                        <TableRow>
                            <TableHeaderColumn colSpan={3} tooltip="Super Header" style={{textAlign: 'center'}}>
                                Super Header
                            </TableHeaderColumn>
                        </TableRow>
                        <TableRow>
                            <TableHeaderColumn tooltip="The ID">ID</TableHeaderColumn>
                            <TableHeaderColumn tooltip="The Name">Name</TableHeaderColumn>
                            <TableHeaderColumn tooltip="The Status">Status</TableHeaderColumn>
                        </TableRow>
                    </TableHeader>
                    <TableBody
                        displayRowCheckbox={this.state.showCheckboxes}
                        deselectOnClickaway={this.state.deselectOnClickaway}
                        showRowHover={this.state.showRowHover}
                        stripedRows={this.state.stripedRows}
                    >
                        {tableData.map((row, index) => (
                            <TableRow key={index} selected={row.selected}>
                                <TableRowColumn>{index}</TableRowColumn>
                                <TableRowColumn>{row.name}</TableRowColumn>
                                <TableRowColumn>{row.status}</TableRowColumn>
                            </TableRow>
                        ))}
                    </TableBody>
                    <TableFooter
                        adjustForCheckbox={this.state.showCheckboxes}
                    >
                        <TableRow>
                            <TableRowColumn>ID</TableRowColumn>
                            <TableRowColumn>Name</TableRowColumn>
                            <TableRowColumn>Status</TableRowColumn>
                        </TableRow>
                        <TableRow>
                            <TableRowColumn colSpan={3} style={{textAlign: 'center'}}>
                                Super Footer
                            </TableRowColumn>
                        </TableRow>
                    </TableFooter>
                </Table>

                <div style={styles.propContainer}>
                    <h3>Table Properties</h3>
                    <TextField
                        floatingLabelText="Table Body Height"
                        defaultValue={this.state.height}
                        onChange={this.handleChange}
                    />
                    <Toggle
                        name="fixedHeader"
                        label="Fixed Header"
                        onToggle={this.handleToggle}
                        defaultToggled={this.state.fixedHeader}
                    />
                    <Toggle
                        name="fixedFooter"
                        label="Fixed Footer"
                        onToggle={this.handleToggle}
                        defaultToggled={this.state.fixedFooter}
                    />
                    <Toggle
                        name="selectable"
                        label="Selectable"
                        onToggle={this.handleToggle}
                        defaultToggled={this.state.selectable}
                    />
                    <Toggle
                        name="multiSelectable"
                        label="Multi-Selectable"
                        onToggle={this.handleToggle}
                        defaultToggled={this.state.multiSelectable}
                    />
                    <Toggle
                        name="enableSelectAll"
                        label="Enable Select All"
                        onToggle={this.handleToggle}
                        defaultToggled={this.state.enableSelectAll}
                    />
                    <h3 style={styles.propToggleHeader}>TableBody Properties</h3>
                    <Toggle
                        name="deselectOnClickaway"
                        label="Deselect On Clickaway"
                        onToggle={this.handleToggle}
                        defaultToggled={this.state.deselectOnClickaway}
                    />
                    <Toggle
                        name="stripedRows"
                        label="Stripe Rows"
                        onToggle={this.handleToggle}
                        defaultToggled={this.state.stripedRows}
                    />
                    <Toggle
                        name="showRowHover"
                        label="Show Row Hover"
                        onToggle={this.handleToggle}
                        defaultToggled={this.state.showRowHover}
                    />
                    <h3 style={styles.propToggleHeader}>Multiple Properties</h3>
                    <Toggle
                        name="showCheckboxes"
                        label="Show Checkboxes"
                        onToggle={this.handleToggle}
                        defaultToggled={this.state.showCheckboxes}
                    />
                </div>
            </div>
        );
    }
}

// "http://www.material-ui.com/#/components/tabs"
function handleActive(tab) {
    alert(`A tab with this value property ${tab.props.value} was activated.`);
}

const TabsExampleSimple = () => (
    <Tabs>
        <Tab label="Item One">
            <div>
                <h2 style={styles.headline}>Tab One</h2>
                <p>
                    This is an example tab.
                </p>
                <p>
                    You can put any sort of HTML or react component in here. It even keeps the component state!
                </p>
                <Slider name="slider0" defaultValue={0.5}/>
            </div>
        </Tab>
        <Tab label="Item Two">
            <div>
                <h2 style={styles.headline}>Tab Two</h2>
                <p>
                    This is another example tab.
                </p>
            </div>
        </Tab>
        <Tab
            label="onActive"
            value="/home"
            onActive={handleActive}
        >
            <div>
                <h2 style={styles.headline}>Tab Three</h2>
                <p>
                    This is a third example tab.
                </p>
            </div>
        </Tab>
    </Tabs>
);

class TabsExampleControlled extends React.Component<{}, {value?: string}> {

    constructor(props) {
        super(props);
        this.state = {
            value: 'a',
        };
    }

    handleChange = (value) => {
        this.setState({
            value: value,
        });
    };

    render() {
        return (
            <Tabs
                value={this.state.value}
                onChange={this.handleChange}
            >
                <Tab label="Tab A" value="a">
                    <div>
                        <h2 style={styles.headline}>Controllable Tab A</h2>
                        <p>
                            Tabs are also controllable if you want to programmatically pass them their values.
              This allows for more functionality in Tabs such as not
              having any Tab selected or assigning them different values.
                        </p>
                    </div>
                </Tab>
                <Tab label="Tab B" value="b">
                    <div>
                        <h2 style={styles.headline}>Controllable Tab B</h2>
                        <p>
                            This is another example of a controllable tab. Remember, if you
              use controllable Tabs, you need to give all of your tabs values or else
              you wont be able to select them.
                        </p>
                    </div>
                </Tab>
            </Tabs>
        );
    }
}

const TabsExampleIcon = () => (
    <Tabs>
        <Tab icon={<FontIcon className="muidocs-icon-action-home" />}/>
        <Tab icon={<ActionFlightTakeoff />}/>
        <Tab icon={<FontIcon className="material-icons">favorite</FontIcon>}/>
    </Tabs>
);

const TabsExampleIconText = () => (
    <Tabs>
        <Tab
            icon={<FontIcon className="material-icons">phone</FontIcon>}
            label="RECENTS"
        />
        <Tab
            icon={<FontIcon className="material-icons">favorite</FontIcon>}
            label="FAVORITES"
        />
        <Tab
            icon={<MapsPersonPin />}
            label="NEARBY"
        />
    </Tabs>
);


// "http://www.material-ui.com/#/components/text-field"
const TextFieldExampleSimple = () => (
    <div>
        <TextField
            hintText="Hint Text"
        /><br />
        <br />
        <TextField
            hintText="The hint text can be as long as you want, it will wrap."
        /><br />
        <TextField
            id="text-field-default"
            defaultValue="Default Value"
        /><br />
        <TextField
            hintText="Hint Text"
            floatingLabelText="Floating Label Text"
        /><br />
        <TextField
            hintText="Hint Text"
            floatingLabelText="Fixed Floating Label Text"
            floatingLabelFixed={true}
        /><br />
        <TextField
            hintText="Password Field"
            floatingLabelText="Password"
            type="password"
        /><br />
        <TextField
            hintText="MultiLine with rows: 2 and rowsMax: 4"
            multiLine={true}
            rows={2}
            rowsMax={4}
        /><br />
        <TextField
            hintText="Message Field"
            floatingLabelText="MultiLine and FloatingLabel"
            multiLine={true}
            rows={2}
        /><br />
        <TextField
            hintText="Full width"
            fullWidth={true}
        />
    </div>
);

const TextFieldExampleError = () => (
    <div>
        <TextField
            hintText="Hint Text"
            errorText="This field is required"
        /><br />
        <TextField
            hintText="Hint Text"
            errorText="The error text can be as long as you want, it will wrap."
        /><br />
        <TextField
            hintText="Hint Text"
            errorText="This field is required"
            floatingLabelText="Floating Label Text"
        /><br />
        <TextField
            hintText="Message Field"
            errorText="This field is required."
            floatingLabelText="MultiLine and FloatingLabel"
            multiLine={true}
            rows={2}
        /><br />
    </div>
);

const TextFieldExampleCustomize = () => (
    <div>
        <TextField
            hintText="Styled Hint Text"
            hintStyle={styles.errorStyle}
        /><br />
        <TextField
            hintText="Custom error color"
            errorText="This field is required."
            errorStyle={styles.errorStyle}
        /><br />
        <TextField
            hintText="Custom Underline Color"
            underlineStyle={styles.underlineStyle}
        /><br />
        <TextField
            hintText="Custom Underline Focus Color"
            underlineFocusStyle={styles.underlineStyle}
        /><br />
        <TextField
            floatingLabelText="Styled Floating Label Text"
            floatingLabelStyle={styles.floatingLabelStyle}
            floatingLabelFocusStyle={styles.floatingLabelFocusStyle}
        />
    </div>
);

const TextFieldExampleDisabled = () => (
    <div>
        <TextField
            disabled={true}
            hintText="Disabled Hint Text"
        /><br />
        <TextField
            disabled={true}
            id="text-field-disabled"
            defaultValue="Disabled Value"
        /><br />
        <TextField
            disabled={true}
            hintText="Disabled Hint Text"
            floatingLabelText="Floating Label Text"
        /><br />
        <TextField
            disabled={true}
            hintText="Disabled Hint Text"
            defaultValue="Disabled With Floating Label"
            floatingLabelText="Floating Label Text"
        />
    </div>
);

class TextFieldExampleControlled extends React.Component<{}, {value?: string}> {

    constructor(props) {
        super(props);

        this.state = {
            value: 'Property Value',
        };
    }

    handleChange = (event) => {
        this.setState({
            value: event.target.value,
        });
    };

    render() {
        return (
            <div>
                <TextField
                    id="text-field-controlled"
                    value={this.state.value}
                    onChange={this.handleChange}
                />
            </div>
        );
    }
}

// "http://www.material-ui.com/#/components/time-picker"
const TimePickerExampleSimple = () => (
    <div>
        <TimePicker
            hintText="12hr Format"
        />
        <TimePicker
            format="24hr"
            hintText="24hr Format"
        />
        <TimePicker
            disabled={true}
            format="24hr"
            hintText="Disabled TimePicker"
        />
    </div>
);

class TimePickerExampleComplex extends React.Component<{}, {value24?: Date, value12?: Date}> {

    constructor(props) {
        super(props);
        this.state = {value24: null, value12: null};
    }

    handleChangeTimePicker24 = (event, date) => {
        this.setState({value24: date});
    };

    handleChangeTimePicker12 = (event, date) => {
        this.setState({value12: date});
    };

    render() {
        return (
            <div>
                <TimePicker
                    format="ampm"
                    hintText="12hr Format"
                    value={this.state.value12}
                    onChange={this.handleChangeTimePicker12}
                />
                <TimePicker
                    format="24hr"
                    hintText="24hr Format"
                    value={this.state.value24}
                    onChange={this.handleChangeTimePicker24}
                />
            </div>
        );
    }
}

const TimePickerInternational = () => (
    <div>
        <TimePicker
            hintText="Custom Labels"
            okLabel="确定"
            cancelLabel="取消"
        />
    </div>
);


// "http://www.material-ui.com/#/components/toolbar"
class ToolbarExamplesSimple extends React.Component<{}, {value?: number}> {

    constructor(props) {
        super(props);
        this.state = {
            value: 3,
        };
    }

    handleChange = (event, index, value) => this.setState({value});

    render() {
        return (
            <Toolbar>
                <ToolbarGroup firstChild={true}>
                    <DropDownMenu value={this.state.value} onChange={this.handleChange}>
                        <MenuItem value={1} primaryText="All Broadcasts"/>
                        <MenuItem value={2} primaryText="All Voice"/>
                        <MenuItem value={3} primaryText="All Text"/>
                        <MenuItem value={4} primaryText="Complete Voice"/>
                        <MenuItem value={5} primaryText="Complete Text"/>
                        <MenuItem value={6} primaryText="Active Voice"/>
                        <MenuItem value={7} primaryText="Active Text"/>
                    </DropDownMenu>
                </ToolbarGroup>
                <ToolbarGroup>
                    <ToolbarTitle text="Options"/>
                    <FontIcon className="muidocs-icon-custom-sort"/>
                    <ToolbarSeparator />
                    <RaisedButton label="Create Broadcast" primary={true}/>
                    <IconMenu
                        iconButtonElement={
              <IconButton touch={true}>
                <NavigationExpandMoreIcon />
              </IconButton>
            }
                    >
                        <MenuItem primaryText="Download"/>
                        <MenuItem primaryText="More Info"/>
                    </IconMenu>
                </ToolbarGroup>
            </Toolbar>
        );
    }
}

const componentWithWidth = withWidth()(ToolbarExamplesSimple);


interface MaterialUiTestsState {
}

class MaterialUiTests extends React.Component<{}, MaterialUiTestsState> {

    render() {
        return (
            <MuiThemeProvider muiTheme={getMuiTheme()}>
                <AppBar title="My AppBar"/>

            </MuiThemeProvider>
        );
    }
}

// "http://www.material-ui.com/#/get-started/usage"
ReactDOM.render(
    <MaterialUiTests />,
    document.getElementById('app')
);<|MERGE_RESOLUTION|>--- conflicted
+++ resolved
@@ -1,7 +1,7 @@
-/// <reference types="react" />
-/// <reference types="react-dom" />
-/// <reference types="react-tap-event-plugin" />
-/// <reference types="material-ui" />
+///<reference path='../react/react.d.ts' />
+///<reference path='../react/react-dom.d.ts' />
+///<reference path='../react-tap-event-plugin/react-tap-event-plugin.d.ts' />
+///<reference path='material-ui.d.ts' />
 
 import * as React from 'react';
 import {Component, PropTypes} from 'react';
@@ -92,28 +92,10 @@
 import StarBorder from 'material-ui/svg-icons/toggle/star-border';
 import UploadIcon from 'material-ui/svg-icons/file/cloud-upload';
 import WarningIcon from 'material-ui/svg-icons/alert/warning';
-<<<<<<< HEAD
-
-import {cyan500, cyan700,
-  grey100, grey300, grey400, grey500,
-  pinkA200,
-  white, darkBlack, fullBlack,
-  blue300,
-  indigo900,
-  orange200,
-  deepOrange300,
-  pink400,
-  purple500,
-  fullWhite,
-  blue500, red500, greenA200, yellow500,
-  transparent, yellow600, indigo500, lightBlack,
-  orange500,
-=======
 import {
     cyan500, cyan700, grey100, grey300, grey400, grey500, pinkA200, white, darkBlack, fullBlack, blue300, indigo900,
     orange200, deepOrange300, pink400, purple500, fullWhite, blue500, red500, greenA200, yellow500, transparent,
     yellow600, indigo500, lightBlack, orange500
->>>>>>> 55978642
 } from 'material-ui/styles/colors';
 import {fade} from 'material-ui/utils/colorManipulator';
 import {default as withWidth} from 'material-ui/utils/withWidth';
@@ -131,130 +113,6 @@
 }
 
 const styles = {
-<<<<<<< HEAD
-  title: {
-    cursor: 'pointer',
-  },
-  exampleImageInput: {
-    cursor: 'pointer',
-    position: 'absolute',
-    top: 0,
-    bottom: 0,
-    right: 0,
-    left: 0,
-    width: '100%',
-    opacity: 0,
-  },
-  button: {
-    margin: 12,
-  },
-  chip: {
-    margin: 4
-  },
-  smallIcon: {
-    width: 36,
-    height: 36,
-  },
-  mediumIcon: {
-    width: 48,
-    height: 48,
-  },
-  largeIcon: {
-    width: 60,
-    height: 60,
-  },
-  small: {
-    width: 72,
-    height: 72,
-    padding: 16,
-  },
-  medium: {
-    width: 96,
-    height: 96,
-    padding: 24,
-  },
-  large: {
-    width: 120,
-    height: 120,
-    padding: 30,
-  },
-  radioButton: {
-    marginTop: 16,
-  },
-  root: {
-    display: 'flex',
-    flexWrap: 'wrap',
-    justifyContent: 'space-around',
-  } as React.CSSProperties,
-  gridList: {
-    width: 500,
-    height: 500,
-    overflowY: 'auto',
-    marginBottom: 24,
-  },
-  paper: {
-    display: 'inline-block',
-    float: 'left',
-    margin: '16px 32px 16px 0',
-  },
-  rightIcon: {
-    textAlign: 'center',
-    lineHeight: '24px',
-  },
-  customWidth: {
-    width: 200,
-  },
-  h3: {
-    marginTop: 20,
-    fontWeight: 400,
-  },
-  block: {
-    display: 'flex',
-    maxWidth: 250,
-  },
-  block2: {
-    margin: 10,
-  },
-  container: {
-    position: 'relative',
-  },
-  refresh: {
-    display: 'inline-block',
-    position: 'relative',
-  },
-  checkbox: {
-    marginBottom: 16,
-  },
-  toggle: {
-    marginBottom: 16,
-  },
-  propContainer: {
-    width: 200,
-    overflow: 'hidden',
-    margin: '20px auto 0',
-  },
-  propToggleHeader: {
-    margin: '20px auto 10px',
-  },
-  headline: {
-    fontSize: 24,
-    paddingTop: 16,
-    marginBottom: 12,
-    fontWeight: 400,
-  },
-  errorStyle: {
-    color: orange500,
-  },
-  underlineStyle: {
-    borderColor: orange500,
-  },
-  floatingLabelStyle: {
-    color: orange500,
-  },
-  floatingLabelFocusStyle: {
-    color: blue500,
-  },
-=======
     title: {
         cursor: 'pointer',
     },
@@ -377,7 +235,6 @@
     floatingLabelFocusStyle: {
         color: blue500,
     },
->>>>>>> 55978642
 };
 
 const style = {
@@ -490,21 +347,12 @@
 );
 
 const AppBarExampleIconButton = () => (
-<<<<<<< HEAD
-  <AppBar
-    title={<span style={styles.title}>Title</span>}
-    onTitleTouchTap={handleTouchTap}
-    iconElementLeft={<IconButton><NavigationClose /></IconButton>}
-    iconElementRight={<FlatButton label="Save" />}
-  />
-=======
     <AppBar
         title={<span style={styles.title}>Title</span>}
         onTitleTouchTap={handleTouchTap}
         iconElementLeft={<IconButton><NavigationClose /></IconButton>}
         iconElementRight={<FlatButton label="Save" />}
     />
->>>>>>> 55978642
 );
 
 const AppBarExampleIconMenu = () => (
