--- conflicted
+++ resolved
@@ -1,12 +1,7 @@
-<<<<<<< HEAD
-///<reference types="react" />
-///<reference types="react-addons-linked-state-mixin" />
-=======
-///<reference path='../react/react.d.ts' />
-///<reference path='../react/react-dom.d.ts' />
-///<reference path='../react-tap-event-plugin/react-tap-event-plugin.d.ts' />
-///<reference path='material-ui.d.ts' />
->>>>>>> 3b34ceb1
+/// <reference types="react" />
+/// <reference types="react-dom" />
+/// <reference types="react-tap-event-plugin" />
+/// <reference types="material-ui" />
 
 import * as React from 'react';
 import {Component, PropTypes} from 'react';
@@ -283,13 +278,6 @@
 
 const darkMuiTheme = getMuiTheme(darkBaseTheme);
 
-<<<<<<< HEAD
-@ThemeDecorator(muiTheme)
-class MaterialUiTests extends React.Component<{}, MaterialUiTestsState> implements LinkedStateMixin {
-
-    // injected with mixin
-    linkState: <T>(key: string) => LinkedStateMixin.ReactLink<T>;
-=======
 const lightBaseTheme = {
   spacing: {
     iconSize: 24,
@@ -324,37 +312,12 @@
 };
 
 const lightMuiTheme = getMuiTheme(lightBaseTheme);
->>>>>>> 3b34ceb1
-
-
-<<<<<<< HEAD
-    private touchTapEventHandler(e: TouchTapEvent) {
-        console.info("Received touch tap", e);
-    }
-    private formEventHandler(e: React.FormEvent<{}>) {
-    }
-    private selectFieldChangeHandler(e: TouchTapEvent, si: number, mi: any) {
-    }
-    private handleRequestClose(buttonClicked: boolean) {
-    }
-    private handleRequestCloseReason(reason: string) {
-    }
-    private handleToggle() { 
-        this.setState(Object.assign({}, this.state, { open: !this.state.open }));
-    }
-    private handleClose() {
-        this.setState(Object.assign({}, this.state, { open: false }));
-    }
-    private handleChangeSingle(event: React.MouseEvent<{}>, value: string){
-    }
-    private handleChangeMultiple(event: React.MouseEvent<{}>, value: string[]) {
-    }
-=======
+
+
 class DeepDownTheTree extends React.Component<{} & {muiTheme: MuiTheme}, {}> {
   static propTypes: React.ValidationMap<any> = {
     muiTheme: React.PropTypes.object.isRequired,
   };
->>>>>>> 3b34ceb1
 
   render() {
     return (
@@ -365,32 +328,6 @@
   }
 }
 
-<<<<<<< HEAD
-    private handleUpdateInput(t: string) {
-        this.setState(Object.assign({}, this.state, {
-            dataSource: [t, t + t, t + t + t],
-        }));
-    }
-    private handleTouchTap(e: TouchTapEvent) {
-        alert('onTouchTap triggered on the title component');
-    }
-    private handleActionTouchTap() {
-        this.setState(Object.assign({}, this.state, {open: false,}));
-        alert('Event removed from your calendar.');
-    }
-    private handleChangeDuration = (event: React.FormEvent<{}>) => {
-        const value = event.target["value"];
-        this.setState(Object.assign({}, this.state, {
-            autoHideDuration: value.length > 0 ? parseInt(value) : 0,
-        }));
-    }
-    private onRowSelection(selectedRows: number[] | string) {
-    }
-    private handleActive(tab: Tab) {
-        alert(`A tab with this route property ${tab.props.value} was activated.`);
-    }
-    private handleChangeTabs(value: any, e: React.FormEvent<{}>, tab: Tab) {
-=======
 
 // "http://www.material-ui.com/#/customization/inline-styles"
 const InlineStylesCheckbox = () => (
@@ -443,7 +380,6 @@
         <MenuItem primaryText="Help" />
         <MenuItem primaryText="Sign out" />
       </IconMenu>
->>>>>>> 3b34ceb1
     }
   />
 );
