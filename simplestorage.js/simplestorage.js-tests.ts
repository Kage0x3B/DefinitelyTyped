<<<<<<< HEAD
import simpleStorage = require("simplestorage.js")
var versionTest:        string           = simpleStorage.version;
var canUseTest:         boolean          = simpleStorage.canUse();
var simpleStorageTest1: boolean|Error    = simpleStorage.set("string", 7);
var simpleStorageTest2: boolean|Error    = simpleStorage.set("string", 7, {});
var simpleStorageTest3: boolean|Error    = simpleStorage.set("string", 7, { TTL: 7 });
var simpleStorageTest4: boolean|Error    = simpleStorage.set("string", undefined);
var simpleStorageTest5: boolean|Error    = simpleStorage.set("string", undefined, {});
var simpleStorageTest6: boolean|Error    = simpleStorage.set("string", undefined, { TTL: 7 });
var getTest:            any              = simpleStorage.get("string");
var deleteKeyTest:      boolean|Error    = simpleStorage.deleteKey("string");
var setTTLTest:         boolean|Error    = simpleStorage.setTTL("string", 7);
var getTTLTest:         number|boolean   = simpleStorage.getTTL("string");
var flushTest:          boolean|Error    = simpleStorage.flush();
var indexTest:          [string]|boolean = simpleStorage.index();
var storageSizeTest:    number           = simpleStorage.storageSize();
=======
///<reference path="simplestorage.js.d.ts"/>

var versionTest: string = simpleStorage.version;
var canUseTest: boolean = simpleStorage.canUse();
var simpleStorageTest1: boolean|Error = simpleStorage.set("string", 7);
var simpleStorageTest2: boolean|Error = simpleStorage.set("string", 7, {});
var simpleStorageTest3: boolean|Error = simpleStorage.set("string", 7, {TTL: 7});
var simpleStorageTest4: boolean|Error = simpleStorage.set("string", undefined);
var simpleStorageTest5: boolean|Error = simpleStorage.set("string", undefined, {});
var simpleStorageTest6: boolean|Error = simpleStorage.set("string", undefined, {TTL: 7});
var getTest: any = simpleStorage.get("string");
var deleteKeyTest: boolean|Error = simpleStorage.deleteKey("string");
var setTTLTest: boolean|Error = simpleStorage.setTTL("string", 7);
var getTTLTest: number|boolean = simpleStorage.getTTL("string");
var flushTest: boolean|Error = simpleStorage.flush();
var indexTest: [string]|boolean = simpleStorage.index();
var storageSizeTest: number = simpleStorage.storageSize();
var hasKey: boolean = simpleStorage.hasKey("string");
>>>>>>> c9d2c6a2
<|MERGE_RESOLUTION|>--- conflicted
+++ resolved
@@ -1,13 +1,12 @@
-<<<<<<< HEAD
 import simpleStorage = require("simplestorage.js")
 var versionTest:        string           = simpleStorage.version;
 var canUseTest:         boolean          = simpleStorage.canUse();
 var simpleStorageTest1: boolean|Error    = simpleStorage.set("string", 7);
 var simpleStorageTest2: boolean|Error    = simpleStorage.set("string", 7, {});
-var simpleStorageTest3: boolean|Error    = simpleStorage.set("string", 7, { TTL: 7 });
+var simpleStorageTest3: boolean|Error = simpleStorage.set("string", 7, {TTL: 7});
 var simpleStorageTest4: boolean|Error    = simpleStorage.set("string", undefined);
 var simpleStorageTest5: boolean|Error    = simpleStorage.set("string", undefined, {});
-var simpleStorageTest6: boolean|Error    = simpleStorage.set("string", undefined, { TTL: 7 });
+var simpleStorageTest6: boolean|Error = simpleStorage.set("string", undefined, {TTL: 7});
 var getTest:            any              = simpleStorage.get("string");
 var deleteKeyTest:      boolean|Error    = simpleStorage.deleteKey("string");
 var setTTLTest:         boolean|Error    = simpleStorage.setTTL("string", 7);
@@ -15,23 +14,4 @@
 var flushTest:          boolean|Error    = simpleStorage.flush();
 var indexTest:          [string]|boolean = simpleStorage.index();
 var storageSizeTest:    number           = simpleStorage.storageSize();
-=======
-///<reference path="simplestorage.js.d.ts"/>
-
-var versionTest: string = simpleStorage.version;
-var canUseTest: boolean = simpleStorage.canUse();
-var simpleStorageTest1: boolean|Error = simpleStorage.set("string", 7);
-var simpleStorageTest2: boolean|Error = simpleStorage.set("string", 7, {});
-var simpleStorageTest3: boolean|Error = simpleStorage.set("string", 7, {TTL: 7});
-var simpleStorageTest4: boolean|Error = simpleStorage.set("string", undefined);
-var simpleStorageTest5: boolean|Error = simpleStorage.set("string", undefined, {});
-var simpleStorageTest6: boolean|Error = simpleStorage.set("string", undefined, {TTL: 7});
-var getTest: any = simpleStorage.get("string");
-var deleteKeyTest: boolean|Error = simpleStorage.deleteKey("string");
-var setTTLTest: boolean|Error = simpleStorage.setTTL("string", 7);
-var getTTLTest: number|boolean = simpleStorage.getTTL("string");
-var flushTest: boolean|Error = simpleStorage.flush();
-var indexTest: [string]|boolean = simpleStorage.index();
-var storageSizeTest: number = simpleStorage.storageSize();
-var hasKey: boolean = simpleStorage.hasKey("string");
->>>>>>> c9d2c6a2
+var hasKey: boolean = simpleStorage.hasKey("string");