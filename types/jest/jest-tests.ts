/* Lifecycle events */

beforeAll(() => {});
beforeAll((done: jest.DoneCallback) => {});
beforeAll((done: jest.DoneCallback) => done.fail(), 9001);

beforeEach(() => {});
beforeEach((done: jest.DoneCallback) => {});
beforeEach((done: jest.DoneCallback) => done.fail(), 9001);

afterAll(() => {});
afterAll((done: jest.DoneCallback) => {});
afterAll((done: jest.DoneCallback) => done.fail(), 9001);

afterEach(() => {});
afterEach((done: jest.DoneCallback) => {});
afterEach((done: jest.DoneCallback) => done.fail(), 9001);

/* describe */

describe(0, () => {});
describe("name", () => {});
describe(() => {}, () => {});
describe({ name: "name" }, () => {});

describe.only(0, () => {});
describe.only("name", () => {});
describe.only(() => {}, () => {});
describe.only({ name: "name" }, () => {});

describe.skip(0, () => {});
describe.skip("name", () => {});
describe.skip(() => {}, () => {});
describe.skip({ name: "name" }, () => {});

fdescribe(0, () => {});
fdescribe("name", () => {});
fdescribe(() => {}, () => {});
fdescribe({ name: "name" }, () => {});

fdescribe.only(0, () => {});
fdescribe.only("name", () => {});
fdescribe.only(() => {}, () => {});
fdescribe.only({ name: "name" }, () => {});

fdescribe.skip(0, () => {});
fdescribe.skip("name", () => {});
fdescribe.skip(() => {}, () => {});
fdescribe.skip({ name: "name" }, () => {});

xdescribe(0, () => {});
xdescribe("name", () => {});
xdescribe(() => {}, () => {});
xdescribe({ name: "name" }, () => {});

xdescribe.only(0, () => {});
xdescribe.only("name", () => {});
xdescribe.only(() => {}, () => {});
xdescribe.only({ name: "name" }, () => {});

xdescribe.skip(0, () => {});
xdescribe.skip("name", () => {});
xdescribe.skip(() => {}, () => {});
xdescribe.skip({ name: "name" }, () => {});

/* it */

it("name", () => {});
it("name", async () => {});
it("name", () => {}, 9001);
it("name", async () => {}, 9001);
it("name", (callback: jest.DoneCallback) => {}, 9001);

it.only("name", () => {});
it.only("name", async () => {});
it.only("name", () => {}, 9001);
it.only("name", async () => {}, 9001);
it.only("name", (callback: jest.DoneCallback) => {}, 9001);

it.skip("name", () => {});
it.skip("name", async () => {});
it.skip("name", () => {}, 9001);
it.skip("name", async () => {}, 9001);
it.skip("name", (callback: jest.DoneCallback) => {}, 9001);

it.concurrent("name", () => {});
it.concurrent("name", async () => {});
it.concurrent("name", () => {}, 9001);
it.concurrent("name", async () => {}, 9001);
it.concurrent("name", (callback: jest.DoneCallback) => {}, 9001);

fit("name", () => {});
fit("name", async () => {});
fit("name", () => {}, 9001);
fit("name", async () => {}, 9001);
fit("name", (callback: jest.DoneCallback) => {}, 9001);

fit.only("name", () => {});
fit.only("name", async () => {});
fit.only("name", () => {}, 9001);
fit.only("name", async () => {}, 9001);
fit.only("name", (callback: jest.DoneCallback) => {}, 9001);

fit.skip("name", () => {});
fit.skip("name", async () => {});
fit.skip("name", () => {}, 9001);
fit.skip("name", async () => {}, 9001);
fit.skip("name", (callback: jest.DoneCallback) => {}, 9001);

fit.concurrent("name", () => {});
fit.concurrent("name", async () => {});
fit.concurrent("name", () => {}, 9001);
fit.concurrent("name", async () => {}, 9001);
fit.concurrent("name", (callback: jest.DoneCallback) => {}, 9001);

xit("name", () => {});
xit("name", async () => {});
xit("name", () => {}, 9001);
xit("name", async () => {}, 9001);
xit("name", (callback: jest.DoneCallback) => {}, 9001);

xit.only("name", () => {});
xit.only("name", async () => {});
xit.only("name", () => {}, 9001);
xit.only("name", async () => {}, 9001);
xit.only("name", (callback: jest.DoneCallback) => {}, 9001);

xit.skip("name", () => {});
xit.skip("name", async () => {});
xit.skip("name", () => {}, 9001);
xit.skip("name", async () => {}, 9001);
xit.skip("name", (callback: jest.DoneCallback) => {}, 9001);

xit.concurrent("name", () => {});
xit.concurrent("name", async () => {});
xit.concurrent("name", () => {}, 9001);
xit.concurrent("name", async () => {}, 9001);
xit.concurrent("name", (callback: jest.DoneCallback) => {}, 9001);

test("name", () => {});
test("name", async () => {});
test("name", () => {}, 9001);
test("name", async () => {}, 9001);
test("name", (callback: jest.DoneCallback) => {}, 9001);

test.only("name", () => {});
test.only("name", async () => {});
test.only("name", () => {}, 9001);
test.only("name", async () => {}, 9001);
test.only("name", (callback: jest.DoneCallback) => {}, 9001);

test.skip("name", () => {});
test.skip("name", async () => {});
test.skip("name", () => {}, 9001);
test.skip("name", async () => {}, 9001);
test.skip("name", (callback: jest.DoneCallback) => {}, 9001);

test.concurrent("name", () => {});
test.concurrent("name", async () => {});
test.concurrent("name", () => {}, 9001);
test.concurrent("name", async () => {}, 9001);
test.concurrent("name", (callback: jest.DoneCallback) => {}, 9001);

xtest("name", () => {});
xtest("name", async () => {});
xtest("name", () => {}, 9001);
xtest("name", async () => {}, 9001);
xtest("name", (callback: jest.DoneCallback) => {}, 9001);

xtest.only("name", () => {});
xtest.only("name", async () => {});
xtest.only("name", () => {}, 9001);
xtest.only("name", async () => {}, 9001);
xtest.only("name", (callback: jest.DoneCallback) => {}, 9001);

xtest.skip("name", () => {});
xtest.skip("name", async () => {});
xtest.skip("name", () => {}, 9001);
xtest.skip("name", async () => {}, 9001);
xtest.skip("name", (callback: jest.DoneCallback) => {}, 9001);

xtest.concurrent("name", () => {});
xtest.concurrent("name", async () => {});
xtest.concurrent("name", () => {}, 9001);
xtest.concurrent("name", async () => {}, 9001);
xtest.concurrent("name", (callback: jest.DoneCallback) => {}, 9001);

/* Done callbacks */

describe("", () => {
    it("", (callback: jest.DoneCallback): void => {
        callback();
        callback("");
        callback("", 3);
        callback.fail();
        callback.fail("error");
        callback.fail({ message: "message" });
    });
});

/* NodeRequire interface (require extensions) */

declare const nodeRequire: NodeRequire;

// $ExpectType any
nodeRequire.requireActual("moduleName");

// $ExpectType any
nodeRequire.requireMock("moduleName");

/* Top-level jest namespace functions */

const customMatcherFactories: jasmine.CustomMatcherFactories = {};

jest
    .addMatchers(customMatcherFactories)
    .addMatchers({})
    .addMatchers(customMatcherFactories)
    .autoMockOff()
    .autoMockOn()
    .clearAllMocks()
    .clearAllTimers()
    .resetAllMocks()
    .restoreAllMocks()
    .clearAllTimers()
    .deepUnmock("moduleName")
    .disableAutomock()
    .doMock("moduleName")
    .doMock("moduleName", jest.fn())
    .doMock("moduleName", jest.fn(), {})
    .doMock("moduleName", jest.fn(), { virtual: true })
    .dontMock("moduleName")
    .enableAutomock()
    .mock("moduleName")
    .mock("moduleName", jest.fn())
    .mock("moduleName", jest.fn(), {})
    .mock("moduleName", jest.fn(), { virtual: true })
    .resetModuleRegistry()
    .resetModules()
    .runAllImmediates()
    .runAllTicks()
    .runAllTimers()
    .runOnlyPendingTimers()
    .runTimersToTime(9001)
    .advanceTimersByTime(9001)
    .setMock("moduleName", {})
    .setMock<{}>("moduleName", {})
    .setMock<{ a: "b" }>("moduleName", { a: "b" })
    .setTimeout(9001)
    .unmock("moduleName")
    .useFakeTimers()
    .useRealTimers();

/* Mocks and spies */

const mock1: jest.Mock = jest.fn();
const mock2: jest.Mock<undefined> = jest.fn<undefined>(() => undefined);
const mock3: jest.Mock<string> = jest.fn(() => "abc");
const mock4: jest.Mock<"abc"> = jest.fn((): "abc" => "abc");
const mock5: jest.Mock<string> = jest.fn((...args: string[]) => args.join(""));
const mock6: jest.Mock = jest.fn((arg: {}) => arg);

const genMockModule1: {} = jest.genMockFromModule("moduleName");
const genMockModule2: { a: "b" } = jest.genMockFromModule<{ a: "b" }>("moduleName");

const isStringMock: boolean = jest.isMockFunction("foo");
const isMockMock: boolean = jest.isMockFunction(mock1);

const maybeMock = () => {};
if (jest.isMockFunction(maybeMock)) {
    maybeMock.getMockName();
}

const mockName: string = jest.fn().getMockName();
const mockContextVoid: jest.MockContext<void> = jest.fn<void>().mock;
const mockContextString: jest.MockContext<string> = jest.fn(() => "").mock;

jest.fn().mockClear();

jest.fn().mockReset();

const spiedTarget = {
    returnsVoid(): void { },
    returnsString(): string {
        return "";
    }
};

const spy1 = jest.spyOn(spiedTarget, "returnsVoid");
const spy2 = jest.spyOn(spiedTarget, "returnsVoid", "get");
const spy3 = jest.spyOn(spiedTarget, "returnsString", "set");

const spy1Name: string = spy1.getMockName();

const spy2Calls: any[][] = spy2.mock.calls;

spy2.mockClear();
spy2.mockReset();

const spy3Mock: jest.Mock<() => string> = spy3
    .mockImplementation(() => "")
    .mockImplementation((arg: {}) => arg)
    .mockImplementation((...args: string[]) => args.join(""))
    .mockName("name")
    .mockReturnThis()
    .mockReturnValue("value")
    .mockReturnValueOnce("value")
    .mockResolvedValue("value")
    .mockResolvedValueOnce("value")
    .mockRejectedValue("value")
    .mockRejectedValueOnce("value");

/* Snapshot serialization */

const snapshotSerializerPlugin: jest.SnapshotSerializerPlugin = {
    print: () => "",
    test: () => true,
};

expect.addSnapshotSerializer(snapshotSerializerPlugin);

expect.addSnapshotSerializer({
    print: (value: {}) => "",
    test: (value: {}) => value === value,
});

expect.addSnapshotSerializer({
    print: (
        value: {},
        serialize: ((val: {}) => string),
        indent: ((str: string) => string),
        opts: {},
    ) => "",
    test: (value: {}) => value === value,
});

expect.addSnapshotSerializer({
    print(value, serialize, indent, opts, colors) {
        let result = "";

        if (opts.callToJSON !== undefined && opts.callToJSON) {
            result += " ";
        }

        result += opts.edgeSpacing;
        result += opts.spacing;

        if (opts.escapeRegex !== undefined && opts.escapeRegex) {
            result += " ";
        }

        if (opts.indent !== undefined) {
            for (let i = 0; i < opts.indent; i += 1) {
                result += "\t";
            }
        }

        if (opts.maxDepth !== undefined) {
            result = result.substring(0, opts.maxDepth);
        }

        if (opts.min !== undefined && opts.min) {
            result += " ";
        }

        if (opts.plugins !== undefined) {
            for (const plugin of opts.plugins) {
                expect.addSnapshotSerializer(plugin);
            }
        }

        if (opts.printFunctionName !== undefined && opts.printFunctionName) {
            result += " ";
        }

        if (opts.theme) {
            if (opts.theme.comment !== undefined) {
                result += opts.theme.comment;
            }

            if (opts.theme.content !== undefined) {
                result += opts.theme.content;
            }

            if (opts.theme.prop !== undefined) {
                result += opts.theme.prop;
            }

            if (opts.theme.tag !== undefined) {
                result += opts.theme.tag;
            }

            if (opts.theme.value !== undefined) {
                result += opts.theme.value;
            }
        }

        for (const color of [
            colors.comment,
            colors.content,
            colors.prop,
            colors.tag,
            colors.value,
        ]) {
            result += color.open;
            result += color.close;
        }

        return result;
    },
    test: (value: {}) => value === value,
});

/* expect extensions */

const expectExtendMap: jest.ExpectExtendMap = {};

expect.extend(expectExtendMap);
expect.extend({});
expect.extend({
    foo(this: jest.MatcherUtils, received: {}, ...actual: Array<{}>) {
        return {
            message: () => JSON.stringify(received),
            pass: false,
        };
    }
});

/* Basic matchers */

describe("", () => {
    it("", () => {
        expect(jest.fn()).lastCalledWith();
        expect(jest.fn()).lastCalledWith("jest");
        expect(jest.fn()).lastCalledWith({}, {});

        expect(jest.fn()).lastReturnedWith("jest");
        expect(jest.fn()).lastReturnedWith({});

        expect(jest.fn()).nthReturnedWith(0, "jest");
        expect(jest.fn()).nthReturnedWith(1, {});

        expect({}).toBe({});
        expect([]).toBe([]);
        expect(10).toBe(10);

        expect(jest.fn()).toBeCalled();

        expect(jest.fn()).toBeCalledWith();
        expect(jest.fn()).toBeCalledWith("jest");
        expect(jest.fn()).toBeCalledWith({}, {});

        expect(0).toBeCloseTo(1);
        expect(0).toBeCloseTo(1, 2);

        expect(undefined).toBeDefined();
        expect({}).toBeDefined();

        expect(true).toBeFalsy();
        expect(false).toBeFalsy();
        expect(0).toBeFalsy();

        expect(0).toBeGreaterThan(1);

        expect(0).toBeGreaterThanOrEqual(1);

        expect(3).toBeInstanceOf(Number);

        expect(0).toBeLessThan(1);

        expect(0).toBeLessThanOrEqual(1);

        expect(null).toBeNull();
        expect(undefined).toBeNull();

        expect(true).toBeTruthy();
        expect(false).toBeFalsy();
        expect(1).toBeTruthy();

        expect(undefined).toBeUndefined();
        expect({}).toBeUndefined();

        expect(NaN).toBeNaN();
        expect(Infinity).toBeNaN();

        expect([]).toContain({});
        expect(["abc"]).toContain("abc");
        expect(["abc"]).toContain("def");

        expect([]).toContainEqual({});
        expect(["abc"]).toContainEqual("def");

        expect([]).toEqual([]);
        expect({}).toEqual({});

        expect(jest.fn()).toHaveBeenCalled();

        expect(jest.fn()).toHaveBeenCalledTimes(0);
        expect(jest.fn()).toHaveBeenCalledTimes(1);

        expect(jest.fn()).toHaveBeenCalledWith();
        expect(jest.fn()).toHaveBeenCalledWith("jest");
        expect(jest.fn()).toHaveBeenCalledWith({}, {});

        expect(jest.fn()).toHaveBeenCalledWith(0);
        expect(jest.fn()).toHaveBeenCalledWith(1, "jest");
        expect(jest.fn()).toHaveBeenCalledWith(2, {}, {});

        expect(jest.fn()).toHaveBeenLastCalledWith();
        expect(jest.fn()).toHaveBeenLastCalledWith("jest");
        expect(jest.fn()).toHaveBeenLastCalledWith({}, {});

        expect(jest.fn()).toHaveLastReturnedWith("jest");
        expect(jest.fn()).toHaveLastReturnedWith({});

        expect([]).toHaveLength(0);
        expect("").toHaveLength(1);

        expect(jest.fn()).toHaveNthReturnedWith(0, "jest");
        expect(jest.fn()).toHaveNthReturnedWith(1, {});

        expect({}).toHaveProperty("property");
        expect({}).toHaveProperty("property", {});
        expect({}).toHaveProperty(["property"]);
        expect({}).toHaveProperty(["property"], {});
        expect({}).toHaveProperty(["property", "deep"]);
        expect({}).toHaveProperty(["property", "deep"], {});

        expect(jest.fn()).toHaveReturned();

        expect(jest.fn()).toHaveReturnedTimes(0);
        expect(jest.fn()).toHaveReturnedTimes(1);

        expect(jest.fn()).toHaveReturnedWith("jest");
        expect(jest.fn()).toHaveReturnedWith({});

        expect("").toMatch("");
        expect("").toMatch(/foo/);

        expect({}).toMatchObject({});
        expect({ abc: "def" }).toMatchObject({ abc: "def" });
        expect({}).toMatchObject([{}, {}]);
        expect({ abc: "def" }).toMatchObject([{ abc: "def" }, { invalid: "property" }]);

        expect({}).toMatchSnapshot();
        expect({}).toMatchSnapshot("snapshotName");

        expect(jest.fn()).toReturn();

        expect(jest.fn()).toReturnTimes(0);
        expect(jest.fn()).toReturnTimes(1);

        expect(jest.fn()).toReturnWith("jest");
        expect(jest.fn()).toReturnWith({});

        expect(true).toStrictEqual(false);
        expect({}).toStrictEqual({});

        expect(() => {}).toThrow();
        expect(() => { throw new Error(); }).toThrow("");
        expect(jest.fn()).toThrow(Error);
        expect(jest.fn(() => { throw new Error(); })).toThrow(/foo/);

        expect(() => {}).toThrowErrorMatchingSnapshot();
        expect(() => { throw new Error(); }).toThrowErrorMatchingSnapshot();
        expect(jest.fn()).toThrowErrorMatchingSnapshot();
        expect(jest.fn(() => { throw new Error(); })).toThrowErrorMatchingSnapshot();

        /* not */

        expect({}).not.toEqual({});
        expect([]).not.toStrictEqual([]);

        /* Promise matchers */

        expect(Promise.reject("jest")).rejects.toEqual("jest");
        expect(Promise.reject({})).rejects.toEqual({});
        expect(Promise.resolve("jest")).rejects.toEqual("jest");
        expect(Promise.resolve({})).rejects.toEqual({});

        expect(Promise.reject("jest")).resolves.toEqual("jest");
        expect(Promise.reject({})).resolves.toEqual({});
        expect(Promise.resolve("jest")).resolves.toEqual("jest");
        expect(Promise.resolve({})).resolves.toEqual({});

        /* type matchers */

        expect({}).toBe(expect.anything());

        expect({}).toBe(expect.any(class Foo { }));
        expect(new Error()).toBe(expect.any(Error));
        expect(7).toBe(expect.any(Number));

        expect({}).toBe(expect.arrayContaining(["a", "b"]));
        expect(["abc"]).toBe(expect.arrayContaining(["a", "b"]));

        expect.objectContaining({});
        expect.stringMatching("foo");
        expect.stringMatching(/foo/);
        expect.stringContaining("foo");

        expect({ abc: "def" }).toBe(expect.objectContaining({
            abc: expect.arrayContaining([expect.any(Date), {}]),
            def: expect.objectContaining({
                foo: "bar",
            }),
            ghi: expect.stringMatching("foo"),
        }));

        /* Miscellaneous */

        expect.hasAssertions();
        expect.assertions(0);
        expect.assertions(9001);
    });
});

/* Test framework and config */

const globalConfig: jest.GlobalConfig = {
    bail: true,
    collectCoverage: false,
    collectCoverageFrom: ["glob"],
    collectCoverageOnlyFrom: {
        abc: true,
        def: false,
    },
    coverageDirectory: "",
    coverageReporters: [""],
    coverageThreshold: {
        global: {
            abc: 90,
            def: 100,
        },
    },
    expand: true,
    forceExit: false,
    logHeapUsage: true,
    mapCoverage: false,
    noStackTrace: true,
    notify: false,
    projects: ["projects"],
    replname: "",
    reporters: [
        ["abc", {}],
        ["def", {}],
    ],
    rootDir: "path",
    silent: true,
    testNamePattern: "",
    testPathPattern: "",
    testResultsProcessor: "",
    updateSnapshot: "all" as "all" | "new" | "none",
    useStderr: true,
    verbose: false,
    watch: true,
    watchman: false,
};

const projectConfig: jest.ProjectConfig = {
    automock: true,
    browser: false,
    cache: true,
    cacheDirectory: "",
    clearMocks: true,
    coveragePathIgnorePatterns: [""],
    cwd: "",
    detectLeaks: true,
    displayName: "",
    forceCoverageMatch: ["abc", "def"],
    globals: {
        "ts-jest": {},
    },
    haste: {
        defaultPlatform: "",
        hasteImplModulePath: "",
        platforms: ["win95", "win2000", "clippy"],
        providesModuleNodeModules: ["abc", "def"],
    },
    moduleDirectories: ["", ""],
    moduleFileExtensions: [".ts", ".json"],
    moduleLoader: "laoder",
    moduleNameMapper: [
        ["abc", "def"],
        ["ghi", "jkl"],
    ],
    modulePathIgnorePatterns: ["abc", "def"],
    modulePaths: ["abc", "def"],
    name: "",
    resetMocks: true,
    resetModules: false,
    resolver: "",
    rootDir: "",
    roots: ["", ""],
    runner: "",
    setupFiles: ["abc", "def"],
    setupTestFrameworkScriptFile: "",
    skipNodeResolution: true,
    snapshotSerializers: ["abc", "def"],
    testEnvironment: "",
    testEnvironmentOptions: {},
    testLocationInResults: true,
    testMatch: [".test.ts"],
    testPathIgnorePatterns: ["*.spec.*"],
    testRegex: "abc",
    testRunner: "m",
    testURL: "localhost:3000",
    timers: "real",
    transform: [
        ["abc", "def"],
    ],
    transformIgnorePatterns: ["", ""],
    unmockedModulePathPatterns: ["abc"],
    watchPathIgnorePatterns: ["def"],
};

const environment = {
    global: {},
    fakeTimers: {
        clearAllTimers() { },
        runAllImmediates() { },
        runAllTicks() { },
        runAllTimers() { },
        runTimersToTime(time: number) { },
        advanceTimersByTime(time: number) { },
        runOnlyPendingTimers() { },
        runWithRealTimers(callback: () => void) {
            callback();
        },
        useFakeTimers() { },
        useRealTimers() { },
    },
    testFilePath: "",
    moduleMocker: {},
    dispose() {},
    runScript(script: "") {
        return {};
    },
};

const workTestFramework = async (testFramework: jest.TestFramework): Promise<jest.TestResult> => {
    return testFramework(
        globalConfig,
        projectConfig,
        environment,
        {},
        "testPath"
    );
};

/* Jasmine status changers */

describe("", () => {
    it("", () => {
        pending();
        pending("reason");

        fail();
        fail("error");
        fail(new Error("reason"));
        fail({});
    });
});

/* Jasmine clocks and timing */

jasmine.DEFAULT_TIMEOUT_INTERVAL = 9001;

const clock = jasmine.clock();

clock.install();

clock.mockDate();
clock.mockDate(undefined);
clock.mockDate(new Date());

clock.tick(0);
clock.tick(9001);

/* Jasmine matchers */

expect({}).toBe(jasmine.anything());

expect({}).toBe(jasmine.any(class Foo { }));
expect(new Error()).toBe(jasmine.any(Error));
expect(7).toBe(jasmine.any(Number));

expect({}).toBe(jasmine.arrayContaining(["a", "b"]));
expect(["abc"]).toBe(jasmine.arrayContaining(["a", "b"]));

jasmine.arrayContaining([]);
new (jasmine.arrayContaining([]))([]);
const arrayContained: boolean = jasmine
    .arrayContaining([])
    .asymmetricMatch([]);
const arrayContainedName: string = jasmine
    .arrayContaining([])
    .jasmineToString();

jasmine.objectContaining({});
new (jasmine.objectContaining({}))({});
const objectContained: boolean = jasmine
    .objectContaining({})
    .jasmineMatches({}, ["abc"], ["def"]);
const objectContainedName: string = jasmine
    .objectContaining({})
    .jasmineToString();

jasmine.stringMatching("foo");
jasmine.stringMatching(/foo/);
new (jasmine.stringMatching("foo"))({});
const stringContained: boolean = jasmine
    .stringMatching(/foo/)
    .jasmineMatches({});
const stringContainedName: string = jasmine
    .stringMatching("foo")
    .jasmineToString();

expect({ abc: "def" }).toBe(jasmine.objectContaining({
    abc: jasmine.arrayContaining([jasmine.any(Date), {}]),
    def: jasmine.objectContaining({
        foo: "bar",
    }),
    ghi: jasmine.stringMatching("foo"),
}));

/* Jasmine spies */

describe("", () => {
    it("", () => {
        let spy = jasmine.createSpy();
        jasmine.createSpy("name");
        jasmine.createSpy("name", () => {});
        jasmine.createSpy("name", (arg: {}) => arg);
        jasmine.createSpy("name", (...args: string[]) => args.join(""));

        spy = jasmine.createSpy()
            .and.callFake(() => {})
            .and.callFake((arg: {}) => arg)
            .and.callFake((...args: string[]) => args.join(""))
            .and.callThrough()
            .and.returnValue("jasmine")
            .and.returnValue({})
            .and.returnValues()
            .and.returnValues("jasmine")
            .and.returnValues({}, {})
            .and.stub()
            .and.throwError("message");

        const identity: string = spy.identity;

        let args: any[];
        args = spy.mostRecentCall.args;
        args = spy.argsForCall[0];
        args = spy.calls.allArgs();
        args = spy.calls.argsFor(0);

        const spyCalled: boolean = spy.calls.any();

        const wasCalled: boolean = spy.wasCalled;

        for (const call of [
            ...spy.calls.all(),
            spy.calls.first(),
            spy.calls.mostRecent(),
        ]) {
            const callType: jasmine.CallInfo = call;
            const callArgs: any[] = call.args;
            const { object, returnValue } = call;
        }

        spy.calls.reset();

        const spyReturn = spy();

        /* Jasmine spy objects */

        let spyObject = {
            abc() {
                return "";
            },
            def: 7,
        };

        spyObject = jasmine.createSpyObj("baseName", ["abc"]);
        spyObject = jasmine.createSpyObj<typeof spyObject>("baseName", ["abc"]);

        const newSpyObject: typeof spyObject = jasmine.createSpyObj<typeof spyObject>("baseName", ["abc"]);
    });
});

/* Jasmine pp */

const pp: string = jasmine.pp({});

/* Jasmine equality testers */

const equalityTesterObject = (first: {}, second: {}) => false;
const equalityTesterString: jasmine.CustomEqualityTester = (first: string, second: string) => first === second;

jasmine.addCustomEqualityTester(equalityTesterObject);
jasmine.addCustomEqualityTester(equalityTesterObject);

/* Jasmine matchers */

const customMatcherFactoriesNone = {};
const customMatcherFactoriesIndex: { [i: string]: jasmine.CustomMatcherFactory } = {};
const customMatcherFactoriesManual = {
    abc: () => ({
        compare: (actual: "", expected: "", ...args: Array<{}>) => ({
            pass: true,
            message: "",
        }),
    }),
    def: (util: jasmine.MatchersUtil, customEqualityTestesr: jasmine.CustomEqualityTester): jasmine.CustomMatcher => ({
        compare<T extends string>(actual: T, expected: T): jasmine.CustomMatcherResult {
            return {
                pass: actual === expected,
                message: () => "foo",
            };
        },
    }),
};

const matchersUtil1 = {
    buildFailureMessage: () => "",
    contains: (haystack: string, needle: string) => haystack.indexOf(needle) !== -1,
    equals: (a: {}, b: {}) => false,
};

let matchersUtil2: jasmine.MatchersUtil = {
    buildFailureMessage(matcherName: string, isNot: boolean, actual: any, ...expected: any[]): string {
        return `${matcherName}${isNot ? "1" : "0"}${actual}${expected.join("")}`;
    },
    contains<T>(haystack: T[], needle: T, customTesters?: jasmine.CustomEqualityTester[]) {
        return true;
    },
    equals: (a: {}, b: {}, customTesters?: jasmine.CustomEqualityTester[]) => false,
};

<<<<<<< HEAD
    expect(fn).toHaveBeenNthCalledWith(3, "foo");
});

// https://github.com/DefinitelyTyped/DefinitelyTyped/issues/26368

describe.each([[1, 1, 2], [1, 2, 3], [2, 1, 3]])(
    ".add(%i, %i)",
    (a: number, b: number, expected: number) => {
        test(`returns ${expected}`, () => {
            expect(a + b).toBe(expected);
        });
    }
);

interface Case {
    a: number;
    b: number;
    expected: number;
}

describe.each`
    a    | b    | expected
    ${1} | ${1} | ${2}
    ${1} | ${2} | ${3}
    ${2} | ${1} | ${3}
`("$a + $b", ({ a, b, expected }: Case) => {
    test(`returns ${expected}`, () => {
        expect(a + b).toBe(expected);
    });
});

describe.only.each([[1, 1, 2], [1, 2, 3], [2, 1, 3]])(
    ".add(%i, %i)",
    (a, b, expected) => {
        test(`returns ${expected}`, () => {
            expect(a + b).toBe(expected);
        });
    }
);

describe.only.each`
    a    | b    | expected
    ${1} | ${1} | ${2}
    ${1} | ${2} | ${3}
    ${2} | ${1} | ${3}
`("$a + $b", ({ a, b, expected }: Case) => {
    test(`returns ${expected}`, () => {
        expect(a + b).toBe(expected);
    });
});

describe.skip.each([[1, 1, 2], [1, 2, 3], [2, 1, 3]])(
    ".add(%i, %i)",
    (a, b, expected) => {
        test(`returns ${expected}`, () => {
            expect(a + b).toBe(expected);
        });
    }
);

describe.skip.each`
    a    | b    | expected
    ${1} | ${1} | ${2}
    ${1} | ${2} | ${3}
    ${2} | ${1} | ${3}
`("$a + $b", ({ a, b, expected }: Case) => {
    test(`returns ${expected}`, () => {
        expect(a + b).toBe(expected);
    });
});

test.each([[1, 1, 2], [1, 2, 3], [2, 1, 3]])(
    ".add(%i, %i)",
    (a, b, expected) => {
        expect(a + b).toBe(expected);
    }
);

test.each`
    a    | b    | expected
    ${1} | ${1} | ${2}
    ${1} | ${2} | ${3}
    ${2} | ${1} | ${3}
`("returns $expected when $a is added $b", ({ a, b, expected }: Case) => {
    expect(a + b).toBe(expected);
});

test.only.each([[1, 1, 2], [1, 2, 3], [2, 1, 3]])(
    ".add(%i, %i)",
    (a, b, expected) => {
        expect(a + b).toBe(expected);
    }
);

test.only.each`
    a    | b    | expected
    ${1} | ${1} | ${2}
    ${1} | ${2} | ${3}
    ${2} | ${1} | ${3}
`("returns $expected when $a is added $b", ({ a, b, expected }: Case) => {
    expect(a + b).toBe(expected);
});
=======
// Jest config

const testJestConfig = (defaults: jest.DefaultOptions) => {
    const config: jest.InitialOptions = {
      transform: {
        '^.+\\.(ts|tsx)$': 'ts-jest'
      },
      testMatch: [
        ...defaults.testMatch,
        '**/__tests__/**/*.ts?(x)',
        '**/?(*.)+(spec|test).ts?(x)'
      ],
      moduleFileExtensions: [...defaults.moduleFileExtensions, 'ts', 'tsx'],
      globals: {
        'ts-jest': {}
      }
    };
};
>>>>>>> 10fe6338
<|MERGE_RESOLUTION|>--- conflicted
+++ resolved
@@ -938,110 +938,6 @@
     equals: (a: {}, b: {}, customTesters?: jasmine.CustomEqualityTester[]) => false,
 };
 
-<<<<<<< HEAD
-    expect(fn).toHaveBeenNthCalledWith(3, "foo");
-});
-
-// https://github.com/DefinitelyTyped/DefinitelyTyped/issues/26368
-
-describe.each([[1, 1, 2], [1, 2, 3], [2, 1, 3]])(
-    ".add(%i, %i)",
-    (a: number, b: number, expected: number) => {
-        test(`returns ${expected}`, () => {
-            expect(a + b).toBe(expected);
-        });
-    }
-);
-
-interface Case {
-    a: number;
-    b: number;
-    expected: number;
-}
-
-describe.each`
-    a    | b    | expected
-    ${1} | ${1} | ${2}
-    ${1} | ${2} | ${3}
-    ${2} | ${1} | ${3}
-`("$a + $b", ({ a, b, expected }: Case) => {
-    test(`returns ${expected}`, () => {
-        expect(a + b).toBe(expected);
-    });
-});
-
-describe.only.each([[1, 1, 2], [1, 2, 3], [2, 1, 3]])(
-    ".add(%i, %i)",
-    (a, b, expected) => {
-        test(`returns ${expected}`, () => {
-            expect(a + b).toBe(expected);
-        });
-    }
-);
-
-describe.only.each`
-    a    | b    | expected
-    ${1} | ${1} | ${2}
-    ${1} | ${2} | ${3}
-    ${2} | ${1} | ${3}
-`("$a + $b", ({ a, b, expected }: Case) => {
-    test(`returns ${expected}`, () => {
-        expect(a + b).toBe(expected);
-    });
-});
-
-describe.skip.each([[1, 1, 2], [1, 2, 3], [2, 1, 3]])(
-    ".add(%i, %i)",
-    (a, b, expected) => {
-        test(`returns ${expected}`, () => {
-            expect(a + b).toBe(expected);
-        });
-    }
-);
-
-describe.skip.each`
-    a    | b    | expected
-    ${1} | ${1} | ${2}
-    ${1} | ${2} | ${3}
-    ${2} | ${1} | ${3}
-`("$a + $b", ({ a, b, expected }: Case) => {
-    test(`returns ${expected}`, () => {
-        expect(a + b).toBe(expected);
-    });
-});
-
-test.each([[1, 1, 2], [1, 2, 3], [2, 1, 3]])(
-    ".add(%i, %i)",
-    (a, b, expected) => {
-        expect(a + b).toBe(expected);
-    }
-);
-
-test.each`
-    a    | b    | expected
-    ${1} | ${1} | ${2}
-    ${1} | ${2} | ${3}
-    ${2} | ${1} | ${3}
-`("returns $expected when $a is added $b", ({ a, b, expected }: Case) => {
-    expect(a + b).toBe(expected);
-});
-
-test.only.each([[1, 1, 2], [1, 2, 3], [2, 1, 3]])(
-    ".add(%i, %i)",
-    (a, b, expected) => {
-        expect(a + b).toBe(expected);
-    }
-);
-
-test.only.each`
-    a    | b    | expected
-    ${1} | ${1} | ${2}
-    ${1} | ${2} | ${3}
-    ${2} | ${1} | ${3}
-`("returns $expected when $a is added $b", ({ a, b, expected }: Case) => {
-    expect(a + b).toBe(expected);
-});
-=======
 // Jest config
 
 const testJestConfig = (defaults: jest.DefaultOptions) => {
@@ -1060,4 +956,103 @@
       }
     };
 };
->>>>>>> 10fe6338
+
+// https://github.com/DefinitelyTyped/DefinitelyTyped/issues/26368
+
+describe.each([[1, 1, 2], [1, 2, 3], [2, 1, 3]])(
+    ".add(%i, %i)",
+    (a: number, b: number, expected: number) => {
+        test(`returns ${expected}`, () => {
+            expect(a + b).toBe(expected);
+        });
+    }
+);
+
+interface Case {
+    a: number;
+    b: number;
+    expected: number;
+}
+
+describe.each`
+    a    | b    | expected
+    ${1} | ${1} | ${2}
+    ${1} | ${2} | ${3}
+    ${2} | ${1} | ${3}
+`("$a + $b", ({ a, b, expected }: Case) => {
+    test(`returns ${expected}`, () => {
+        expect(a + b).toBe(expected);
+    });
+});
+
+describe.only.each([[1, 1, 2], [1, 2, 3], [2, 1, 3]])(
+    ".add(%i, %i)",
+    (a, b, expected) => {
+        test(`returns ${expected}`, () => {
+            expect(a + b).toBe(expected);
+        });
+    }
+);
+
+describe.only.each`
+    a    | b    | expected
+    ${1} | ${1} | ${2}
+    ${1} | ${2} | ${3}
+    ${2} | ${1} | ${3}
+`("$a + $b", ({ a, b, expected }: Case) => {
+    test(`returns ${expected}`, () => {
+        expect(a + b).toBe(expected);
+    });
+});
+
+describe.skip.each([[1, 1, 2], [1, 2, 3], [2, 1, 3]])(
+    ".add(%i, %i)",
+    (a, b, expected) => {
+        test(`returns ${expected}`, () => {
+            expect(a + b).toBe(expected);
+        });
+    }
+);
+
+describe.skip.each`
+    a    | b    | expected
+    ${1} | ${1} | ${2}
+    ${1} | ${2} | ${3}
+    ${2} | ${1} | ${3}
+`("$a + $b", ({ a, b, expected }: Case) => {
+    test(`returns ${expected}`, () => {
+        expect(a + b).toBe(expected);
+    });
+});
+
+test.each([[1, 1, 2], [1, 2, 3], [2, 1, 3]])(
+    ".add(%i, %i)",
+    (a, b, expected) => {
+        expect(a + b).toBe(expected);
+    }
+);
+
+test.each`
+    a    | b    | expected
+    ${1} | ${1} | ${2}
+    ${1} | ${2} | ${3}
+    ${2} | ${1} | ${3}
+`("returns $expected when $a is added $b", ({ a, b, expected }: Case) => {
+    expect(a + b).toBe(expected);
+});
+
+test.only.each([[1, 1, 2], [1, 2, 3], [2, 1, 3]])(
+    ".add(%i, %i)",
+    (a, b, expected) => {
+        expect(a + b).toBe(expected);
+    }
+);
+
+test.only.each`
+    a    | b    | expected
+    ${1} | ${1} | ${2}
+    ${1} | ${2} | ${3}
+    ${2} | ${1} | ${3}
+`("returns $expected when $a is added $b", ({ a, b, expected }: Case) => {
+    expect(a + b).toBe(expected);
+});
