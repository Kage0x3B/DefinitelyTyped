// Type definitions for react-navigation 2.0
// Project: https://github.com/react-navigation/react-navigation
// Definitions by: Huhuanming <https://github.com/huhuanming>
//                 mhcgrq <https://github.com/mhcgrq>
//                 fangpenlin <https://github.com/fangpenlin>
//                 petejkim <https://github.com/petejkim>
//                 Kyle Roach <https://github.com/iRoachie>
//                 phanalpha <https://github.com/phanalpha>
//                 charlesfamu <https://github.com/charlesfamu>
//                 Tim Wang <https://github.com/timwangdev>
//                 Qibang Sun <https://github.com/bang88>
//                 Sergei Butko: <https://github.com/svbutko>
//                 Veit Lehmann: <https://github.com/levito>
//                 Roberto Huertas: <https://github.com/robertohuertasm>
//                 Steven Miller <https://github.com/YourGamesBeOver>
//                 Armando Assuncao <https://github.com/ArmandoAssuncao>
//                 Ciaran Liedeman <https://github.com/cliedeman>
//                 Edward Sammut Alessi <https://github.com/Slessi>
//                 Jérémy Magrin <https://github.com/magrinj>
//                 Luca Campana <https://github.com/TizioFittizio>
//                 Ullrich Schaefer <https://github.com/stigi>
<<<<<<< HEAD
//                 Yosuke Seki <https://github.com/jshosomichi>
=======
//                 Jake <https://github.com/jakebooyah>
>>>>>>> 5ead03ec
// Definitions: https://github.com/DefinitelyTyped/DefinitelyTyped
// TypeScript Version: 2.8

/**
 * Reference: https://github.com/react-navigation/react-navigation/tree/a37473c5e4833f48796ee6c7c9cb4a8ac49d9c06
 *
 * NOTE: Please update the commit/link above when updating to a new Flow
 * react-navigation/flow/react-navigation.js reference, so we can conveniently just look at diffs on
 * react-navigation/flow/react-navigation.js between this latest reference point and the one you are
 * using when making new updates.
 */

import * as React from 'react';
import {
  Animated,
  TextStyle,
  ViewProps,
  ViewStyle,
  StyleProp,
} from 'react-native';

// @todo when we split types into common, native and web,
// we can properly change Animated.Value to its real value
export type AnimatedValue = any;

export type HeaderMode = 'float' | 'screen' | 'none';

export interface HeaderForceInset {
  horizontal?: string;
  vertical?: string;
  left?: string;
  right?: string;
  top?: string;
  bottom?: string;
}

export interface HeaderProps extends NavigationSceneRendererProps {
  mode: HeaderMode;
  router: NavigationRouter<NavigationState, NavigationStackScreenOptions>;
  getScreenDetails: (
    navigationScene: NavigationScene
  ) => NavigationScreenDetails<NavigationStackScreenOptions>;
  leftInterpolator: (props: NavigationSceneRendererProps) => {};
  titleInterpolator: (props: NavigationSceneRendererProps) => {};
  rightInterpolator: (props: NavigationSceneRendererProps) => {};
  style: StyleProp<ViewStyle>;
}

/**
 * NavigationState is a tree of routes for a single navigator, where each child
 * route may either be a NavigationScreenRoute or a NavigationRouterRoute.
 * NavigationScreenRoute represents a leaf screen, while the
 * NavigationRouterRoute represents the state of a child navigator.
 *
 * NOTE: NavigationState is a state tree local to a single navigator and
 * its child navigators (via the routes field).
 * If we're in navigator nested deep inside the app, the state will only be the
 * state for that navigator.
 * The state for the root navigator of our app represents the whole navigation
 * state for the whole app.
 */
export interface NavigationState {
  /**
   * Index refers to the active child route in the routes array.
   */
  index: number;
  routes: NavigationRoute[];
}

export interface DrawerNavigationState extends NavigationState {
  isDrawerOpen: boolean;
  isTransitioning: boolean;
}

export type NavigationRoute<Params = NavigationParams> =
  | NavigationLeafRoute<Params>
  | NavigationStateRoute<Params>;

export interface NavigationLeafRoute<Params = NavigationParams> {
  /**
   * React's key used by some navigators. No need to specify these manually,
   * they will be defined by the router.
   */
  key: string;
  /**
   * Index that represents the depth of the stack
   */
  index: number;
  /**
   * For example 'Home'.
   * This is used as a key in a route config when creating a navigator.
   */
  routeName: string;
  /**
   * Path is an advanced feature used for deep linking and on the web.
   */
  path?: string;
  /**
   * Params passed to this route when navigating to it,
   * e.g. `{ car_id: 123 }` in a route that displays a car.
   */
  params?: Params;
}

export type NavigationStateRoute<
  NavigationLeafRouteParams
  > = NavigationLeafRoute<NavigationLeafRouteParams> & NavigationState;

export type NavigationScreenOptionsGetter<Options> = (
  navigation: NavigationScreenProp<NavigationRoute<any>>,
  screenProps?: { [key: string]: any }
) => Options;

export interface NavigationRouter<State = NavigationState, Options = {}> {
  /**
   * The reducer that outputs the new navigation state for a given action, with
   * an optional previous state. When the action is considered handled but the
   * state is unchanged, the output state is null.
   */
  getStateForAction: (
    action: NavigationAction,
    lastState?: State
  ) => State | null;

  /**
   * Maps a URI-like string to an action. This can be mapped to a state
   * using `getStateForAction`.
   */
  getActionForPathAndParams: (
    path: string,
    params?: NavigationParams
  ) => NavigationAction | null;

  getPathAndParamsForState: (
    state: State
  ) => {
      path: string;
      params?: NavigationParams;
    };

  getComponentForRouteName: (routeName: string) => NavigationComponent;

  getComponentForState: (state: State) => NavigationComponent;

  /**
   * Gets the screen navigation options for a given screen.
   *
   * For example, we could get the config for the 'Foo' screen when the
   * `navigation.state` is:
   *
   *  {routeName: 'Foo', key: '123'}
   */
  getScreenOptions: NavigationScreenOptionsGetter<Options>;
}

export type NavigationScreenOption<T> =
  | T
  | ((navigation: NavigationScreenProp<NavigationRoute>, config: T) => T);

export interface NavigationScreenDetails<T> {
  options: T;
  state: NavigationRoute;
  navigation: NavigationScreenProp<NavigationRoute>;
}

export type NavigationScreenOptions = NavigationStackScreenOptions &
  NavigationTabScreenOptions &
  NavigationDrawerScreenOptions;

export interface NavigationScreenConfigProps {
  navigation: NavigationScreenProp<NavigationRoute>;
  screenProps: { [key: string]: any };
}

export type NavigationScreenConfig<Options> =
  | Options
  | ((
    navigationOptionsContainer: NavigationScreenConfigProps & {
      navigationOptions: NavigationScreenProp<NavigationRoute>;
    }
  ) => Options);

export type NavigationComponent =
  | NavigationScreenComponent<NavigationParams, any, any>
  | NavigationNavigator<any, any, any>
  | any;

export type NavigationScreenComponent<
  Params = NavigationParams,
  Options = {},
  Props = {}
  > = React.ComponentType<NavigationScreenProps<Params, Options> & Props> & {
    navigationOptions?: NavigationScreenConfig<Options>;
  };

export type NavigationNavigator<
  State = NavigationState,
  Options = {},
  Props = {}
  > = React.ComponentType<NavigationNavigatorProps<Options, State> & Props> & {
    router: NavigationRouter<State, Options>;
    navigationOptions?: NavigationScreenConfig<Options>;
  };

export interface NavigationParams {
  [key: string]: any;
}

export interface NavigationNavigateActionPayload {
  routeName: string;
  params?: NavigationParams;

  // The action to run inside the sub-router
  action?: NavigationNavigateAction;

  key?: string;
}

export interface NavigationNavigateAction
  extends NavigationNavigateActionPayload {
  type: 'Navigation/NAVIGATE';
}

export interface NavigationBackActionPayload {
  key?: string | null;
}

export interface NavigationBackAction extends NavigationBackActionPayload {
  type: 'Navigation/BACK';
}

export interface NavigationSetParamsActionPayload {
  // The key of the route where the params should be set
  key: string;

  // The new params to merge into the existing route params
  params?: NavigationParams;
}

export interface NavigationSetParamsAction
  extends NavigationSetParamsActionPayload {
  type: 'Navigation/SET_PARAMS';
}

export interface NavigationInitActionPayload {
  params?: NavigationParams;
}

export interface NavigationInitAction extends NavigationInitActionPayload {
  type: 'Navigation/INIT';
}

export interface NavigationReplaceActionPayload {
    key: string;
    routeName: string;
    params?: NavigationParams;
    action?: NavigationNavigateAction;
}

export interface NavigationReplaceAction {
    type: 'Navigation/REPLACE';
    key: string;
    routeName: string;
    params?: NavigationParams;
    action?: NavigationNavigateAction;
}

export interface NavigationCompleteTransitionActionPayload {
    key?: string;
}

export interface NavigationCompleteTransitionAction {
    type: 'Navigation/COMPLETE_TRANSITION';
    key: string;
}

export interface NavigationResetActionPayload {
  index: number;
  key?: string | null;
  actions: NavigationNavigateAction[];
}

export interface NavigationResetAction extends NavigationResetActionPayload {
  type: 'Navigation/RESET';
}

export interface NavigationUriActionPayload {
  uri: string;
}

export interface NavigationUriAction extends NavigationUriActionPayload {
  type: 'Navigation/URI';
}

export interface NavigationPopActionPayload {
  // n: the number of routes to pop of the stack
  n?: number;
  immediate?: boolean;
}

export interface NavigationPopAction extends NavigationPopActionPayload {
  type: 'Navigation/POP';
}

export interface NavigationPopToTopActionPayload {
  key?: string;
  immediate?: boolean;
}

export interface NavigationPopToTopAction
  extends NavigationPopToTopActionPayload {
  type: 'Navigation/POP_TO_TOP';
}

export interface NavigationPushActionPayload {
    routeName: string;
    params?: NavigationParams;
    action?: NavigationNavigateAction;
    key?: string;
}

export interface NavigationPushAction {
    type: 'Navigation/PUSH';
    routeName: string;
    params?: NavigationParams;
    action?: NavigationNavigateAction;
    key?: string;
}

export interface NavigationOpenDrawerAction {
    key?: string;
    type: 'Navigation/OPEN_DRAWER';
}

export interface NavigationCloseDrawerAction {
    key?: string;
    type: 'Navigation/CLOSE_DRAWER';
}

export interface NavigationToggleDrawerAction {
    key?: string;
    type: 'Navigation/TOGGLE_DRAWER';
}

export interface NavigationStackViewConfig {
  mode?: 'card' | 'modal';
  headerMode?: HeaderMode;
  headerTransitionPreset?: 'fade-in-place' | 'uikit';
  cardStyle?: StyleProp<ViewStyle>;
  transitionConfig?: (
    transitionProps: NavigationTransitionProps,
    prevTransitionProps: NavigationTransitionProps,
    isModal: boolean
  ) => TransitionConfig;
  onTransitionStart?: (
    transitionProps: NavigationTransitionProps,
    prevTransitionProps?: NavigationTransitionProps
  ) => Promise<void> | void;
  onTransitionEnd?: (
    transitionProps: NavigationTransitionProps,
    prevTransitionProps?: NavigationTransitionProps
  ) => void;
}

/**
 * Switch Navigator
 */

export interface NavigationSwitchRouterConfig {
  initialRouteName?: string;
  initialRouteParams?: NavigationParams;
  paths?: NavigationPathsConfig;
  navigationOptions?: NavigationScreenConfig<NavigationScreenOptions>;
  order?: string[];
  backBehavior?: 'none' | 'initialRoute'; // defaults to `'none'`
  resetOnBlur?: boolean; // defaults to `true`
}

export interface NavigationStackScreenOptions {
  title?: string;
  header?:
  | React.ReactElement<any>
  | ((headerProps: HeaderProps) => React.ReactElement<any>)
  | null;
  headerTransparent?: boolean;
  headerTitle?: string | React.ReactElement<any>;
  headerTitleStyle?: StyleProp<TextStyle>;
  headerTitleAllowFontScaling?: boolean;
  headerTintColor?: string;
  headerLeft?:
  | React.ReactElement<any>
  | ((backButtonProps: HeaderBackButtonProps) => React.ReactElement<any>)
  | null;
  headerBackTitle?: string | null;
  headerBackImage?: React.ReactElement<any>;
  headerTruncatedBackTitle?: string;
  headerBackTitleStyle?: StyleProp<TextStyle>;
  headerPressColorAndroid?: string;
  headerRight?: React.ReactElement<any> | null;
  headerStyle?: StyleProp<ViewStyle>;
  headerForceInset?: HeaderForceInset;
  headerBackground?: React.ReactNode | React.ReactType;
  gesturesEnabled?: boolean;
  gestureResponseDistance?: { vertical?: number; horizontal?: number };
  gestureDirection?: 'default' | 'inverted';
}

export interface NavigationStackRouterConfig {
  headerTransitionPreset?: 'fade-in-place' | 'uikit';
  initialRouteName?: string;
  initialRouteParams?: NavigationParams;
  paths?: NavigationPathsConfig;
  navigationOptions?: NavigationScreenConfig<NavigationScreenOptions>;
  initialRouteKey?: string;
}

export type NavigationStackAction =
  | NavigationInitAction
  | NavigationNavigateAction
  | NavigationBackAction
  | NavigationSetParamsAction
  | NavigationResetAction
  | NavigationReplaceAction
  | NavigationPopAction
  | NavigationPushAction
  | NavigationPopToTopAction;

export type NavigationTabAction =
  | NavigationInitAction
  | NavigationNavigateAction
  | NavigationBackAction;

export type NavigationAction =
  | NavigationInitAction
  | NavigationStackAction
  | NavigationTabAction;

export type NavigationRouteConfig =
  | NavigationComponent
  | ({
    navigationOptions?: NavigationScreenConfig<any>;
    path?: string;
  } & NavigationScreenRouteConfig);

export type NavigationScreenRouteConfig =
  | NavigationComponent
  | {
    screen: NavigationComponent;
  }
  | {
    getScreen: () => NavigationComponent;
  };

export interface NavigationPathsConfig {
  [routeName: string]: string;
}

export interface NavigationTabRouterConfig {
  initialRouteName?: string;
  initialRouteParams?: NavigationParams;
  paths?: NavigationPathsConfig;
  navigationOptions?: NavigationScreenConfig<NavigationScreenOptions>;
  order?: string[]; // todo: type these as the real route names rather than 'string'

  // Does the back button cause the router to switch to the initial tab
  backBehavior?: 'none' | 'initialRoute'; // defaults `initialRoute`
}
export interface TabScene {
  route: NavigationRoute;
  focused: boolean;
  index: number;
  tintColor?: string;
}
export interface NavigationTabScreenOptions {
  title?: string;
  tabBarIcon?:
  | React.ReactElement<any>
  | ((
    options: { tintColor: string | null; focused: boolean }
  ) => React.ReactElement<any> | null);
  tabBarLabel?:
  | string
  | React.ReactElement<any>
  | ((
    options: { tintColor: string | null; focused: boolean }
  ) => React.ReactElement<any> | string | null);
  tabBarVisible?: boolean;
  tabBarTestIDProps?: { testID?: string; accessibilityLabel?: string };
  tabBarOnPress?: (
    options: {
      scene: TabScene;
      jumpToIndex: (index: number) => void;
    }
  ) => void;
}

export interface NavigationDrawerScreenOptions {
  title?: string;
  drawerIcon?:
  | React.ReactElement<any>
  | ((
    options: { tintColor: string | null; focused: boolean }
  ) => React.ReactElement<any> | null);
  drawerLabel?:
  | string
  | React.ReactElement<any>
  | ((
    options: { tintColor: string | null; focused: boolean }
  ) => React.ReactElement<any> | null);
  drawerLockMode?: 'unlocked' | 'locked-closed' | 'locked-open';
}

export interface NavigationRouteConfigMap {
  [routeName: string]: NavigationRouteConfig;
}

export type NavigationDispatch = (action: NavigationAction) => boolean;

export interface NavigationProp<S> {
  state: S;
  dispatch: NavigationDispatch;
}

export type EventType =
  | 'willFocus'
  | 'didFocus'
  | 'willBlur'
  | 'didBlur'
  | 'action';

export interface NavigationEventPayload {
  type: EventType;
  action: NavigationAction;
  state: NavigationState;
  lastState: NavigationState | null | undefined;
}

export type NavigationEventCallback = (payload: NavigationEventPayload) => void;

export interface NavigationEventSubscription {
  remove: () => void;
}

export interface NavigationScreenProp<S, P = NavigationParams> {
  state: S;
  dispatch: NavigationDispatch;
  goBack: (routeKey?: string | null) => boolean;
  dismiss: () => boolean;
  navigate(options: {
    routeName: string | {
      routeName: string;
      params?: NavigationParams;
      action?: NavigationNavigateAction;
      key?: string;
    };
    params?: NavigationParams;
    action?: NavigationAction;
    key?: string;
  }): boolean;
  navigate(
    routeNameOrOptions: string,
    params?: NavigationParams,
    action?: NavigationAction
  ): boolean;
  openDrawer: () => any;
  closeDrawer: () => any;
  toggleDrawer: () => any;
  getParam: <T extends keyof P>(param: T, fallback?: P[T]) => P[T];
  setParams: (newParams: Partial<P>) => boolean;
  addListener: (
    eventName: 'willBlur' | 'willFocus' | 'didFocus' | 'didBlur',
    callback: NavigationEventCallback
  ) => NavigationEventSubscription;
  push: (
    routeName: string,
    params?: NavigationParams,
    action?: NavigationNavigateAction
  ) => boolean;
  replace: (
    routeName: string,
    params?: NavigationParams,
    action?: NavigationNavigateAction
  ) => boolean;
  pop: (n?: number, params?: { immediate?: boolean }) => boolean;
  popToTop: (params?: { immediate?: boolean }) => boolean;
  isFocused: () => boolean;
}

export interface NavigationNavigatorProps<O = {}, S = {}> {
  navigation?: NavigationProp<S>;
  screenProps?: { [key: string]: any };
  navigationOptions?: O;
}

/**
 * Gestures, Animations, and Interpolators
 */

export type NavigationGestureDirection = 'horizontal' | 'vertical';

export interface NavigationLayout {
  height: AnimatedValue;
  initHeight: number;
  initWidth: number;
  isMeasured: boolean;
  width: AnimatedValue;
}

export interface NavigationScene {
  index: number;
  isActive: boolean;
  isStale: boolean;
  key: string;
  route: NavigationRoute;
  descriptor: NavigationDescriptor;
}

export interface NavigationTransitionProps {
  // The layout of the screen container
  layout: NavigationLayout;

  // The destination navigation state of the transition
  navigation: NavigationScreenProp<NavigationState>;

  // The progressive index of the transitioner's navigation state.
  position: AnimatedValue;

  // The value that represents the progress of the transition when navigation
  // state changes from one to another. Its numberic value will range from 0
  // to 1.
  //  progress.__getAnimatedValue() < 1 : transtion is happening.
  //  progress.__getAnimatedValue() == 1 : transtion completes.
  progress: AnimatedValue;

  // All the scenes of the transitioner.
  scenes: NavigationScene[];

  // The active scene, corresponding to the route at
  // `navigation.state.routes[navigation.state.index]`. When rendering
  // NavigationSceneRendererPropsIndex, the scene does not refer to the active
  // scene, but instead the scene that is being rendered. The index always
  // is the index of the scene
  scene: NavigationScene;
  index: number;

  screenProps?: { [key: string]: any };
}

// The scene renderer props are nearly identical to the props used for rendering
// a transition. The exception is that the passed scene is not the active scene
// but is instead the scene that the renderer should render content for.
export type NavigationSceneRendererProps = NavigationTransitionProps;

export interface NavigationTransitionSpec {
  duration?: number;
  // An easing function from `Easing`.
  easing?: (t: number) => number;
  // A timing function such as `Animated.timing`.
  timing?: (value: AnimatedValue, config: any) => any;
}

/**
 * Describes a visual transition from one screen to another.
 */
export interface TransitionConfig {
  // The basics properties of the animation, such as duration and easing
  transitionSpec?: NavigationTransitionSpec;
  // How to animate position and opacity of the screen
  // based on the value generated by the transitionSpec
  screenInterpolator?: (props: NavigationSceneRendererProps) => any;
  // How to animate position and opacity of the header componetns
  // based on the value generated by the transitionSpec
  headerLeftInterpolator?: (props: NavigationSceneRendererProps) => any;
  headerTitleInterpolator?: (props: NavigationSceneRendererProps) => any;
  headerRightInterpolator?: (props: NavigationSceneRendererProps) => any;
  // The style of the container. Useful when a scene doesn't have
  // 100% opacity and the underlying container is visible.
  containerStyle?: StyleProp<ViewStyle>;
}

export type TransitionConfigurer = (
  transitionProps: NavigationTransitionProps,
  prevTransitionProps: NavigationTransitionProps,
  isModal: boolean
) => TransitionConfig;

export interface StackViewTransitionConfigsType {
  defaultTransitionConfig: TransitionConfigurer;
  getTransitionConfig: (
    transitionConfigurer: TransitionConfigurer,
    transitionProps: NavigationTransitionProps,
    prevTransitionProps: NavigationTransitionProps,
    isModal: boolean
  ) => TransitionConfig;
  SlideFromRightIOS: TransitionConfig;
  ModalSlideFromBottomIOS: TransitionConfig;
  FadeInFromBottomAndroid: TransitionConfig;
  FadeOutToBottomAndroid: TransitionConfig;
}

export const StackViewTransitionConfigs: StackViewTransitionConfigsType;

export type NavigationAnimationSetter = (
  position: AnimatedValue,
  newState: NavigationState,
  lastState: NavigationState
) => void;

export type NavigationSceneRenderer = () => React.ReactElement<any> | null;

export type NavigationStyleInterpolator = (
  props: NavigationSceneRendererProps
) => ViewStyle;

export interface LayoutEvent {
  nativeEvent: {
    layout: {
      x: number;
      y: number;
      width: number;
      height: number;
    };
  };
}

export type NavigatorType =
  | 'react-navigation/STACK'
  | 'react-navigation/TABS'
  | 'react-navigation/DRAWER';

export interface NavigationContainerProps<S = {}, O = {}> {
  uriPrefix?: string | RegExp;
  onNavigationStateChange?: (
    prevNavigationState: NavigationState,
    nextNavigationState: NavigationState,
    action: NavigationAction
  ) => void | null | undefined;
  navigation?: NavigationScreenProp<S>;
  persistenceKey?: string | null;
  renderLoadingExperimental?: React.ComponentType;
  screenProps?: any;
  navigationOptions?: O;
  style?: StyleProp<ViewStyle>;
}

export interface NavigationContainerComponent
  extends React.Component<
  NavigationContainerProps & NavigationNavigatorProps<any>
  > {
  dispatch: NavigationDispatch;
}

export interface NavigationContainer
  extends React.ComponentClass<
  NavigationContainerProps & NavigationNavigatorProps<any>
  > {
  new(
    props: NavigationContainerProps & NavigationNavigatorProps<any>,
    context?: any
  ): NavigationContainerComponent;

  router: NavigationRouter<any, any>;
  screenProps: { [key: string]: any };
  navigationOptions: any;
  state: { nav: NavigationState | null };
}

export interface StackNavigatorConfig
  extends NavigationStackViewConfig,
  NavigationStackRouterConfig {
  containerOptions?: any;
}

// Return createNavigationContainer
export function StackNavigator(
  routeConfigMap: NavigationRouteConfigMap,
  stackConfig?: StackNavigatorConfig
): NavigationContainer;

export function createStackNavigator(
  routeConfigMap: NavigationRouteConfigMap,
  stackConfig?: StackNavigatorConfig
): NavigationContainer;

export interface SwitchNavigatorConfig {
  initialRouteName: string;
  resetOnBlur?: boolean;
  paths?: NavigationPathsConfig;
  backBehavior?: 'none' | 'initialRoute';
}

// Return createNavigationContainer
export type _SwitchNavigatorConfig = NavigationSwitchRouterConfig;

export function SwitchNavigator(
  routeConfigMap: NavigationRouteConfigMap,
  switchConfig?: SwitchNavigatorConfig
): NavigationContainer;

export function createSwitchNavigator(
  routeConfigMap: NavigationRouteConfigMap,
  switchConfig?: SwitchNavigatorConfig
): NavigationContainer;

// DrawerItems
export const DrawerItems: React.ReactType;

/**
 * Drawer Navigator
 */
export interface DrawerViewConfig {
  drawerBackgroundColor?: string;
  drawerWidth?: number;
  drawerPosition?: 'left' | 'right';
  contentComponent?: React.ReactType;
  contentOptions?: any;
  style?: StyleProp<ViewStyle>;
}
export interface DrawerNavigatorConfig
  extends NavigationTabRouterConfig,
  DrawerViewConfig {
  containerConfig?: any;
  contentOptions?: {
    activeTintColor?: string;
    activeBackgroundColor?: string;
    inactiveTintColor?: string;
    inactiveBackgroundColor?: string;
    style?: StyleProp<ViewStyle>;
    labelStyle?: StyleProp<TextStyle>;
  };
}

export function DrawerNavigator(
  routeConfigMap: NavigationRouteConfigMap,
  drawerConfig?: DrawerNavigatorConfig
): NavigationContainer;

export function createDrawerNavigator(
  routeConfigMap: NavigationRouteConfigMap,
  drawerConfig?: DrawerNavigatorConfig
): NavigationContainer;

/**
 * Tab Navigator
 */

// From views/TabView/TabView.js
export interface TabViewConfig {
  tabBarComponent?: React.ReactType;
  tabBarPosition?: 'top' | 'bottom';
  tabBarOptions?: {
    activeTintColor?: string;
    allowFontScaling?: boolean;
    activeBackgroundColor?: string;
    inactiveTintColor?: string;
    inactiveBackgroundColor?: string;
    showLabel?: boolean;
    style?: StyleProp<ViewStyle>;
    labelStyle?: StyleProp<TextStyle>;
    iconStyle?: StyleProp<ViewStyle>;
    // Top
    showIcon?: boolean;
    upperCaseLabel?: boolean;
    pressColor?: string;
    pressOpacity?: number;
    scrollEnabled?: boolean;
    tabStyle?: StyleProp<ViewStyle>;
    indicatorStyle?: StyleProp<ViewStyle>;
  };
  swipeEnabled?: boolean;
  animationEnabled?: boolean;
  lazy?: boolean;
}

// From navigators/TabNavigator.js
export interface TabNavigatorConfig
  extends NavigationTabRouterConfig,
  TabViewConfig {
  lazy?: boolean;
  removeClippedSubviews?: boolean;
  initialLayout?: { height: number; width: number };
}

// From navigators/TabNavigator.js
export function TabNavigator(
  routeConfigMap: NavigationRouteConfigMap,
  drawConfig?: TabNavigatorConfig
): NavigationContainer;

export function createTabNavigator(
  routeConfigMap: NavigationRouteConfigMap,
  drawConfig?: TabNavigatorConfig
): NavigationContainer;

export function createBottomTabNavigator(
  routeConfigMap: NavigationRouteConfigMap,
  drawConfig?: TabNavigatorConfig
): NavigationContainer;

export function createMaterialTopTabNavigator(
  routeConfigMap: NavigationRouteConfigMap,
  drawConfig?: TabNavigatorConfig
): NavigationContainer;

export interface TabBarTopProps {
  activeTintColor: string;
  inactiveTintColor: string;
  indicatorStyle: StyleProp<ViewStyle>;
  showIcon: boolean;
  showLabel: boolean;
  upperCaseLabel: boolean;
  allowFontScaling: boolean;
  position: AnimatedValue;
  tabBarPosition: string;
  navigation: NavigationScreenProp<NavigationState>;
  jumpToIndex: (index: number) => void;
  getLabel: (scene: TabScene) => React.ReactNode | string;
  getOnPress: (
    previousScene: NavigationRoute,
    scene: TabScene
  ) => (
      args: {
        previousScene: NavigationRoute;
        scene: TabScene;
        jumpToIndex: (index: number) => void;
      }
    ) => void;
  renderIcon: (scene: TabScene) => React.ReactElement<any>;
  labelStyle?: TextStyle;
  iconStyle?: ViewStyle;
}

export interface TabBarBottomProps {
  activeTintColor: string;
  activeBackgroundColor: string;
  adaptive?: boolean;
  inactiveTintColor: string;
  inactiveBackgroundColor: string;
  showLabel?: boolean;
  allowFontScaling: boolean;
  position: AnimatedValue;
  navigation: NavigationScreenProp<NavigationState>;
  jumpToIndex: (index: number) => void;
  getLabel: (scene: TabScene) => React.ReactNode | string;
  getOnPress: (
    previousScene: NavigationRoute,
    scene: TabScene
  ) => (
      args: {
        previousScene: NavigationRoute;
        scene: TabScene;
        jumpToIndex: (index: number) => void;
      }
    ) => void;
  getTestIDProps: (scene: TabScene) => (scene: TabScene) => any;
  renderIcon: (scene: TabScene) => React.ReactNode;
  style?: ViewStyle;
  animateStyle?: ViewStyle;
  labelStyle?: TextStyle;
  tabStyle?: ViewStyle;
  showIcon?: boolean;
}

export const TabBarTop: React.ComponentType<TabBarTopProps>;
export const TabBarBottom: React.ComponentType<TabBarBottomProps>;

/**
 * NavigationActions
 */
export namespace NavigationActions {
  const BACK: 'Navigation/BACK';
  const INIT: 'Navigation/INIT';
  const NAVIGATE: 'Navigation/NAVIGATE';
  const RESET: 'Navigation/RESET';
  const SET_PARAMS: 'Navigation/SET_PARAMS';
  const URI: 'Navigation/URI';
  const POP: 'Navigation/POP';
  const POP_TO_TOP: 'Navigation/POP_TO_TOP';

  function init(options?: NavigationInitActionPayload): NavigationInitAction;
  function navigate(
    options: NavigationNavigateActionPayload
  ): NavigationNavigateAction;
  function reset(options: NavigationResetActionPayload): NavigationResetAction;
  function back(options?: NavigationBackActionPayload): NavigationBackAction;
  function setParams(
    options: NavigationSetParamsActionPayload
  ): NavigationSetParamsAction;
  function pop(options: NavigationPopActionPayload): NavigationPopAction;
  function popToTop(
    options: NavigationPopToTopActionPayload
  ): NavigationPopToTopAction;
}

/**
 * DrawerActions
 */
export namespace DrawerActions {
    const OPEN_DRAWER: 'Navigation/OPEN_DRAWER';
    const CLOSE_DRAWER: 'Navigation/CLOSE_DRAWER';
    const TOGGLE_DRAWER: 'Navigation/TOGGLE_DRAWER';

    function openDrawer(): NavigationOpenDrawerAction;
    function closeDrawer(): NavigationCloseDrawerAction;
    function toggleDrawer(): NavigationToggleDrawerAction;
}

/**
 * StackActions
 */
export namespace StackActions {
    const POP: 'Navigation/POP';
    const POP_TO_TOP: 'Navigation/POP_TO_TOP';
    const PUSH: 'Navigation/PUSH';
    const RESET: 'Navigation/RESET';
    const REPLACE: 'Navigation/REPLACE';
    const COMPLETE_TRANSITION: 'Navigation/COMPLETE_TRANSITION';

    function pop(options: NavigationPopActionPayload): NavigationPopAction;
    function popToTop(
        options: NavigationPopToTopActionPayload
    ): NavigationPopToTopAction;

    function push(options: NavigationPushActionPayload): NavigationPushAction;
    function reset(options: NavigationResetActionPayload): NavigationResetAction;

    function replace(
        options: NavigationReplaceActionPayload
    ): NavigationReplaceAction;

    function completeTransition(
        payload: NavigationCompleteTransitionActionPayload
    ): NavigationCompleteTransitionAction;
}

/**
 * Transitioner
 * @desc From react-navigation/src/views/Transitioner.js
 */
export interface TransitionerProps {
  configureTransition: (
    transitionProps: NavigationTransitionProps,
    prevTransitionProps?: NavigationTransitionProps
  ) => NavigationTransitionSpec;
  navigation: NavigationScreenProp<NavigationState>;
  onTransitionStart?: (
    transitionProps: NavigationTransitionProps,
    prevTransitionProps?: NavigationTransitionProps
  ) => Promise<void> | void;
  onTransitionEnd?: (
    transitionProps: NavigationTransitionProps,
    prevTransitionProps?: NavigationTransitionProps
  ) => void;
  render: (
    transitionProps: NavigationTransitionProps,
    prevTransitionProps?: NavigationTransitionProps
  ) => any;
  style?: StyleProp<ViewStyle>;
}

export interface TransitionerState {
  layout: NavigationLayout;
  position: Animated.Value;
  progress: Animated.Value;
  scenes: NavigationScene[];
}

export class Transitioner extends React.Component<
  TransitionerProps,
  TransitionerState
  > { }

/**
 * Tab Router
 *
 * @desc from react-navigation/src/routers/TabRouter.js
 */
export function TabRouter(
  routeConfigs: NavigationRouteConfigMap,
  config: NavigationTabRouterConfig
): NavigationRouter<any, any>;

/**
 * Stack Router
 *
 * @desc from react-navigation/src/routers/StackRouter.js
 */
export function StackRouter(
  routeConfigs: NavigationRouteConfigMap,
  config: NavigationTabRouterConfig
): NavigationRouter<any, any>;

/**
 * Create Navigator
 *
 * @see https://github.com/react-navigation/react-navigation/blob/master/src/navigators/createNavigator.js
 */
export interface NavigationDescriptor<Params = NavigationParams> {
  key: string;
  state: NavigationLeafRoute<Params> | NavigationStateRoute<Params>;
  navigation: NavigationScreenProp<any>;
  options: NavigationScreenOptions;
  getComponent: () => React.ComponentType;
}

export type NavigationView<O, S> = React.ComponentType<{
  descriptors: { [key: string]: NavigationDescriptor };
} & NavigationInjectedProps>;

export function createNavigator<S, Options>(
  view: NavigationView<Options, S>,
  router: NavigationRouter<S, Options>,
  navigatorConfig?: {} | null,
  navigatorType?: NavigatorType
): any;

/**
 * Create an HOC that injects the navigation and manages the navigation state
 * in case it's not passed from above.
 * This allows to use e.g. the StackNavigator and TabNavigator as root-level
 * components.
 *
 * @see https://github.com/react-navigation/react-navigation/blob/master/src/createNavigationContainer.js
 */
export function createNavigationContainer(
  Component: NavigationNavigator<any, any, any>
): NavigationContainer;
/**
 * END MANUAL DEFINITIONS OUTSIDE OF TYPEDEFINITION.JS
 */

/**
 * BEGIN CUSTOM CONVENIENCE INTERFACES
 */

export interface NavigationScreenProps<
  Params = NavigationParams,
  Options = any
  > {
  navigation: NavigationScreenProp<NavigationRoute<Params>, Params>;
  screenProps?: { [key: string]: any };
  navigationOptions?: NavigationScreenConfig<Options>;
}

/**
 * END CUSTOM CONVENIENCE INTERFACES
 */

/*
 * Header
 */

// src/views/HeaderBackButton.js

export interface HeaderBackButtonProps {
  onPress?: () => void;
  pressColorAndroid?: string;
  title?: string;
  titleStyle?: StyleProp<TextStyle>;
  tintColor?: string;
  truncatedTitle?: string;
  width?: number;
}

export const HeaderBackButton: React.ComponentClass<HeaderBackButtonProps>;
/**
 * Header Component
 */
export const Header: React.ComponentClass<HeaderProps>;

export interface NavigationInjectedProps<P = NavigationParams> {
  navigation: NavigationScreenProp<NavigationState, P>;
}

export function withNavigation<T = {}>(
  Component: React.ComponentType<T & NavigationInjectedProps>
): React.ComponentType<T & { onRef?: React.Ref<React.Component<T & NavigationInjectedProps>> }>;

export interface NavigationFocusInjectedProps extends NavigationInjectedProps {
  isFocused: boolean;
}
export function withNavigationFocus<T = {}>(
  Component: React.ComponentType<T & NavigationFocusInjectedProps>
): React.ComponentType<T & { onRef?: React.Ref<typeof Component> }>;

/**
 * SafeAreaView Component
 */
export type SafeAreaViewForceInsetValue = 'always' | 'never';
export interface SafeAreaViewProps extends ViewProps {
  forceInset?: {
    top?: SafeAreaViewForceInsetValue;
    bottom?: SafeAreaViewForceInsetValue;
    left?: SafeAreaViewForceInsetValue;
    right?: SafeAreaViewForceInsetValue;
    horizontal?: SafeAreaViewForceInsetValue;
    vertical?: SafeAreaViewForceInsetValue;
  };
  children?: React.ReactNode;
}

export const SafeAreaView: React.ComponentClass<SafeAreaViewProps>;<|MERGE_RESOLUTION|>--- conflicted
+++ resolved
@@ -19,11 +19,8 @@
 //                 Jérémy Magrin <https://github.com/magrinj>
 //                 Luca Campana <https://github.com/TizioFittizio>
 //                 Ullrich Schaefer <https://github.com/stigi>
-<<<<<<< HEAD
 //                 Yosuke Seki <https://github.com/jshosomichi>
-=======
 //                 Jake <https://github.com/jakebooyah>
->>>>>>> 5ead03ec
 // Definitions: https://github.com/DefinitelyTyped/DefinitelyTyped
 // TypeScript Version: 2.8
 
