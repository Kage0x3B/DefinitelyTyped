--- conflicted
+++ resolved
@@ -1,10 +1,5 @@
-<<<<<<< HEAD
 // Type definitions for D3JS d3-array module 2.0
 // Project: https://github.com/d3/d3-array
-=======
-// Type definitions for D3JS d3-array module 1.2
-// Project: https://github.com/d3/d3-array, https://d3js.org/d3-array
->>>>>>> 8df3bf7f
 // Definitions by: Alex Ford <https://github.com/gustavderdrache>
 //                 Boris Yankov <https://github.com/borisyankov>
 //                 Tom Wanzek <https://github.com/tomwanzek>
