--- conflicted
+++ resolved
@@ -28,6 +28,8 @@
 }
 
 export interface PropTypes {
+    onChange?: (value: string) => void;
+    value?: string;
     onError?: (status: string, clearSuggestion: () => void) => void;
     onSelect?: (address: string, placeID: string) => void;
     searchOptions?: {
@@ -38,18 +40,10 @@
         radius?: number | string;
         types?: string[];
     };
-    value?: string;
-    onChange?: (value: string) => void;
-
     debounce?: number;
     highlightFirstSuggestion?: boolean;
-<<<<<<< HEAD
+    shouldFetchSuggestions?: boolean;
     googleCallbackName?: string;
-    renderFooter?: () => React.ReactNode;
-    shouldFetchSuggestions?: (value: string) => boolean;
-=======
-    shouldFetchSuggestions?: boolean;
-
     children: (opts: Readonly<{
         loading: boolean;
         suggestions: ReadonlyArray<Suggestion>;
@@ -79,7 +73,6 @@
             onClick: (event?: Event) => void;
         } & SuggestionProps;
     }>) => React.ReactNode;
->>>>>>> ddb5f8dd
 }
 
 export function geocodeByAddress(address: string): Promise<google.maps.GeocoderResult[]>;
