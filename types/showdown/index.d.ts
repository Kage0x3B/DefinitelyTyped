--- conflicted
+++ resolved
@@ -340,20 +340,12 @@
 
         /**
          * Converts an HTML string into a markdown string
-<<<<<<< HEAD
          *
          * @param src The input text (HTML)
          * @param [HTMLParser] A WHATWG DOM and HTML parser, such as JSDOM. If none is supplied, window.document will be used.
          * @returns The output markdown
          */
         makeMarkdown(src: string, HTMLParser?: HTMLDocument): string;
-=======
-         * @param src
-         * @param [HTMLParser] A WHATWG DOM and HTML parser, such as JSDOM. If none is supplied, window.document will be used.
-         * @returns {string}
-         */
-        makeMarkdown(src: string, HTMLParser?: any): string;
->>>>>>> 6769b3d4
 
         /**
          * Setting a "local" option only affects the specified Converter object.
