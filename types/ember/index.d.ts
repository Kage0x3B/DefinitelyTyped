--- conflicted
+++ resolved
@@ -1182,11 +1182,7 @@
              * argument for all items in the enumerable. This method is often simpler/faster
              * than using a callback.
              */
-<<<<<<< HEAD
-            isEvery(key: string, value?: boolean): boolean;
-=======
-            isEvery(key: string, value: any): boolean;
->>>>>>> 62c721de
+            isEvery(key: string, value?: any): boolean;
             /**
              * Returns `true` if the passed function returns true for any item in the
              * enumeration.
