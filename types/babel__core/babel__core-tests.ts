import * as babel from "@babel/core";

const options: babel.TransformOptions = {
    ast: true,
    sourceMaps: true
};

babel.transform("code();", options, (err, result) => {
    const { code, map, ast } = result!;
    const { body } = ast!.program;
});

const transformSyncResult = babel.transformSync("code();", options);
if (transformSyncResult) {
    const { code, map, ast } = transformSyncResult;
    const { body } = ast!.program;
}

babel.transformFile("filename.js", options, (err, result) => {
    const { code, map, ast } = result!;
    const { body } = ast!.program;
});

babel.transformFileSync("filename.js", options)!.code;

const sourceCode = "if (true) return;";
const parsedAst = babel.parse(sourceCode, options);

babel.transformFromAst(parsedAst!, sourceCode, options, (err, result) => {
    const { code, map, ast } = result!;
    const { body } = ast!.program;
});

const transformFromAstSyncResult = babel.transformFromAstSync(parsedAst!, sourceCode, options);
const { code, map, ast } = transformFromAstSyncResult!;
<<<<<<< HEAD
const { body } = ast!.program;
=======

babel.transformFromAstAsync(parsedAst!, sourceCode, options).then(transformFromAstAsyncResult => {
    const { code, map, ast } = transformFromAstAsyncResult!;
});
>>>>>>> 35b2b44d
<|MERGE_RESOLUTION|>--- conflicted
+++ resolved
@@ -33,11 +33,9 @@
 
 const transformFromAstSyncResult = babel.transformFromAstSync(parsedAst!, sourceCode, options);
 const { code, map, ast } = transformFromAstSyncResult!;
-<<<<<<< HEAD
 const { body } = ast!.program;
-=======
 
 babel.transformFromAstAsync(parsedAst!, sourceCode, options).then(transformFromAstAsyncResult => {
     const { code, map, ast } = transformFromAstAsyncResult!;
+    const { body } = ast!.program;
 });
->>>>>>> 35b2b44d
