--- conflicted
+++ resolved
@@ -1,34 +1,5 @@
 import * as React from "react";
-<<<<<<< HEAD
 import { NextContext } from ".";
-=======
-import * as http from "http";
-
-export interface Context {
-    err?: Error;
-    req: http.IncomingMessage;
-    res: http.ServerResponse;
-    pathname: string;
-    query?: {
-        [key: string]:
-            | boolean
-            | boolean[]
-            | number
-            | number[]
-            | string
-            | string[];
-    };
-    asPath: string;
-
-    renderPage(
-        enhancer?: (page: React.Component) => React.ComponentType<any>
-    ): {
-        html?: string;
-        head: Array<React.ReactElement<any>>;
-        errorHtml: string;
-    };
-}
->>>>>>> 01eb14e7
 
 export interface DocumentProps {
     __NEXT_DATA__?: any;
