--- conflicted
+++ resolved
@@ -57,13 +57,8 @@
     }
 
     interface Moment {
-<<<<<<< HEAD
-        tz(): string;
+        tz(): string | undefined;
         tz(timezone: string, keepLocalTime?: boolean): Moment;
-=======
-        tz(): string | undefined;
-        tz(timezone: string): Moment;
->>>>>>> 25916bc2
         zoneAbbr(): string;
         zoneName(): string;
     }
