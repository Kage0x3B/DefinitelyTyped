// Type definitions for react-native-snap-carousel 3.7
// Project: https://github.com/archriss/react-native-snap-carousel
// Definitions by: jnbt <https://github.com/jnbt>
//                 Jacob Froman <https://github.com/j-fro>
//                 Nikolay Polukhin <https://github.com/gazaret>
<<<<<<< HEAD
//                 Guillaume Amat <https://github.com/GuillaumeAmat>
=======
//                 Vitor Luiz Cavalcanti <https://github.com/VitorLuizC>
>>>>>>> c75c51c0
// Definitions: https://github.com/DefinitelyTyped/DefinitelyTyped
// TypeScript Version: 2.8

import * as React from 'react';
import {
    Animated,
    LayoutChangeEvent,
    NativeSyntheticEvent,
    NativeScrollEvent,
    StyleProp,
    ScrollViewProps,
    ViewStyle,
    ImageProps,
    FlatListProps
} from 'react-native';

export interface AdditionalParallaxProps {
    carouselRef?: React.Component<FlatListProps<any>>;
    itemHeight?: number;
    itemWidth?: number;
    scrollPosition?: Animated.Value;
    sliderHeight?: number;
    sliderWidth?: number;
    vertical?: boolean;
}

export interface CarouselProps<T> extends React.Props<ScrollViewProps> {
    // Required

    /**
     * Array of items to loop over
     */
    data: ReadonlyArray<T>;
    /**
     * Function that takes an item from the `data` array and returns a React
     * Element. See `react-native`'s `FlatList`
     */
    renderItem(item: { item: T; index: number }, parallaxProps?: AdditionalParallaxProps): React.ReactNode;
    /**
     * Width in pixels of your slides, must be the same for all of them
     * Note: Required with horizontal carousel
     */
    /**
     * Reverses the direction of scroll. Uses scale transforms of -1.
     */
    inverted?: boolean;
    itemWidth?: number;
    /**
     * Height in pixels of carousel's items, must be the same for all of them
     * Note: Required with vertical carousel
     */
    itemHeight?: number;
    /**
     * Width in pixels of your slider
     * Note: Required with horizontal carousel
     */
    sliderWidth?: number;
    /**
     * Height in pixels of the carousel itself
     * Note: Required with vertical carousel
     */
    sliderHeight?: number;

    // Behavior

    /**
     * From slider's center, minimum slide distance to be scrolled before being set to active
     */
    activeSlideOffset?: number;
    /**
     * Duration of time while component is hidden after mounting. NOTE: May cause rendering
     * issues on Android. Defaults to 0
     */
    apparitionDelay?: number;
    /**
     * Defines a small margin for callbacks firing from scroll events.  Increase this value
     * if you experience missed callbacks. Defaults to 5
     */
    callbackOffsetMargin?: number;
    /**
     * Since 1.5.0, the snapping effect can now be based on momentum instead of when you're
     * releasing your finger. It means that the component will wait until the ScrollView
     * isn't moving anymore to snap
     */
    enableMomentum?: boolean;
    /**
     * If enabled, releasing the touch will scroll to the center of the nearest/active item
     */
    enableSnap?: boolean;
    /**
     * Index of the first item to display
     */
    firstItem?: number;
    /**
     * Flag to indicate whether the carousel contains `<ParallaxImage />`. Parallax data
     * will not be passed to carousel items if this is false
     */
    hasParallaxImages?: boolean;
    /**
     * Prevent the user from interacting with the carousel while it is snapping. Ignored
     * if `enableMomentum` is `true`
     */
    lockScrollWhileSnapping?: boolean;
    /**
     * Changes default lock's timeout duration in ms.
     */
    lockScrollTimeoutDuration?: number;
    /**
     * When momentum is disabled, this prop defines the timeframe during which multiple
     * callback calls should be "grouped" into a single one. This debounce also helps
     * smoothing the snap effect by providing a bit of inertia when touch is released..
     * Note that this will delay callback's execution.
     */
    scrollEndDragDebounceValue?: number;
    /**
     * Allow scroll independently of user interaction on carousel. `false` as default.
     */
    scrollEnabled?: boolean;
    /**
     * Whether to implement a shouldComponentUpdate strategy to minimize updates
     */
    shouldOptimizeUpdates?: boolean;
    /**
     * Delta x when swiping to trigger the snap
     */
    swipeThreshold?: number;
    /**
     * Determines whether to use `ScrollView` instead of `FlatList`. May cause
     * rendering performance issues due to losing `FlatList`'s performance
     * optimizations
     */
    useScrollView?: boolean;
    /*
     * Layout slides vertically instead of horizontally
     */
    vertical?: boolean;

    // Loop

    /**
     * Enable infinite loop mode. Does not work if `enableSnap` is `false`
     */
    loop?: boolean;
    /**
     * Number of clones to render at the beginning and end of the list. Default
     * is 3
     */
    loopClonesPerSide?: number;

    // Autoplay

    /**
     * Trigger autoplay on mount
     */
    autoplay?: boolean;
    /**
     * Delay before enabling autoplay on startup & after releasing the touch
     */
    autoplayDelay?: number;
    /**
     * Delay in ms until navigating to the next item
     */
    autoplayInterval?: number;

    // Style and animation

    /**
     * Custom animation options.
     * Note that useNativeDriver will be enabled by default and that opacity's easing will always be kept linear.
     * Setting this prop to something other than null will trigger custom animations and will completely change
     * the way items are animated: rather than having their opacity and scale interpolated based the scroll value (default behavior),
     * they will now play the custom animation you provide as soon as they become active.
     * This means you cannot use props layout, scrollInterpolator or slideInterpolatedStyle in conjunction with activeAnimationOptions
     */
    activeAnimationOptions?: Animated.DecayAnimationConfig | Animated.TimingAnimationConfig | Animated.SpringAnimationConfig;
    /**
     * Custom animation type: either 'decay, 'spring' or 'timing'.
     * Note that it will only be applied to the scale animation since opacity's animation type will always be set
     * to timing (no one wants the opacity to 'bounce' around)
     */
    activeAnimationType?: 'decay' | 'spring' | 'timing';
    /**
     * Determine active slide's alignment relative to the carousel
     */
    activeSlideAlignment?: 'start' | 'center' | 'end';
    /**
     * Optional styles for Scrollview's global wrapper
     */
    containerCustomStyle?: StyleProp<ViewStyle>;
    /**
     * Optional styles for Scrollview's items container
     */
    contentContainerCustomStyle?: StyleProp<ViewStyle>;
    /**
     * Value of the opacity effect applied to inactive slides
     */
    inactiveSlideOpacity?: number;
    /**
     * Value of the 'scale' transform applied to inactive slides
     */
    inactiveSlideScale?: number;
    /**
     * Value of the 'translate' transform applied to inactive slides. Not recommended with
     * `customAnimationOptions`
     */
    inactiveSlideShift?: number;
    /**
     * Define the way items are rendered and animated.
     * Possible values are 'default', 'stack' and 'tinder'.
     * See this for more info and visual examples.
     * WARNING: setting this prop to either 'stack' or 'tinder' will activate useScrollView to prevent rendering bugs with FlatList.
     * Therefore, those layouts will probably not be suited if you have a large data set.
     */
    layout?: 'default' | 'stack' | 'tinder';
    /**
     * Use to increase or decrease the default card offset in both 'stack' and 'tinder' layouts.
     */
    layoutCardOffset?: number;
    /**
     * Used to define custom interpolations
     */
    scrollInterpolator?(index: number, carouselProps: CarouselProps<any>): { inputRange: number[], outputRange: number[] };
    /**
     * Used to define custom interpolations
     */
    slideInterpolatedStyle?(index: number, animatedValue: Animated.AnimatedValue, carouselProps: CarouselProps<any>): StyleProp<ViewStyle>;
    /**
     * Optional style for each item's container (the one whose scale and opacity are animated)
     */
    slideStyle?: StyleProp<ViewStyle>;

    // Callbacks
    /**
     * Exposed View callback; invoked on mount and layout changes
     */
    onLayout?(event: LayoutChangeEvent): void;

    /**
     * Exposed ScrollView callback; fired while scrolling
     */
    onScroll?(event: NativeSyntheticEvent<NativeScrollEvent>): void;

    /**
     * Callback fired when navigating to an item
     */
    onSnapToItem?(slideIndex: number): void;

    /**
     * Callback fired before navigating to an item
     */
    onBeforeSnapToItem?(slideIndex: number): void;
}

export interface CarouselStatic<T> extends React.ComponentClass<CarouselProps<T>> {
    /**
     * Current active item (int, starts at 0)
     */
    currentIndex: number;
    /**
     * Underlying ScrollView's current content offset
     * (int, starts at 0 if activeSlideAlignment is set to start, negative value otherwise)
     */
    currentScrollPosition: number;
    /**
     * Start the autoplay manually
     */
    startAutoplay(instantly?: boolean): void;
    /**
     * Stop the autoplay manually
     */
    stopAutoplay(): void;
    /**
     * Snap to an item manually
     */
    snapToItem(index: number, animated?: boolean, fireCallback?: boolean): void;
    /**
     * Snap to next item manually
     */
    snapToNext(animated?: boolean, fireCallback?: boolean): void;
    /**
     * Snap to previous item manually
     */
    snapToPrev(animated?: boolean, fireCallback?: boolean): void;
    /**
     * Call this when needed to work around a random FlatList bug that keeps content hidden until the carousel is scrolled
     * (see #238). Note that the offset parameter is not required and will default to either 1 or -1 depending
     * on the current scroll position
     */
    triggerRenderingHack(offset: number): void;
}

export type CarouselProperties<T> = ScrollViewProps & CarouselProps<T> & React.Props<CarouselStatic<T>>;

export interface ParallaxImageProps extends ImageProps, AdditionalParallaxProps {
    /**
     * Optional style for image's container
     */
    containerStyle?: StyleProp<ViewStyle>;
    /**
     * On screen dimensions of the image
     */
    dimensions?: { width: number; height: number };
    /**
     * Duration of fade in when object is loaded. Default of 500
     */
    fadeDuration?: number;
    /**
     * Speed of parallax effect. A higher value appears more 'zoomed in'
     */
    parallaxFactor?: number;
    /**
     * Whether to display a loading spinner
     */
    showSpinner?: boolean;
    /**
     * Color of the loading spinner if displayed
     */
    spinnerColor?: string;
}

export type ParallaxImageStatic = React.ComponentClass<ParallaxImageProps>;

export type ParallaxImageProperties = ParallaxImageProps & React.Props<ParallaxImageStatic>;

export class ParallaxImage extends React.Component<ParallaxImageProperties> { }

export interface PaginationProps {
    /**
     * Number of dots to display
     */
    dotsLength: number;
    /**
     * Currently focused dot
     */
    activeDotIndex: number;
    /**
     * Opacity of the dot when tapped. The prop has no effect if tappableDots hasn't been set to true
     */
    activeOpacity?: number;
    /**
     * Reference to the Carousel component to which pagination is linked.
     * Needed only when setting tappableDots to true
     */
    carouselRef?: React.Component<FlatListProps<any>>;
    /**
     * Style for dots' container that will be merged with the default one
     */
    containerStyle?: StyleProp<ViewStyle>;
    /**
     * Background color of the active dot.
     * Use this if you want to animate the change between active and inactive colors,
     * and always in conjunction with inactiveDotColor
     */
    dotColor?: string;
    /**
     * Style of each dot's container.
     * Use this if you need to specify styles that wouldn't have any effect when defined with dotStyle (such as flex)
     */
    dotContainerStyle?: StyleProp<ViewStyle>;
    /**
     * Optional custom active dot element that will replace the default one.
     * The element will receive a prop active set to true as well as a prop index
     */
    dotElement?: React.ReactNode;
    /**
     * Dots' style that will be merged with the default one
     */
    dotStyle?: StyleProp<ViewStyle>;
    /**
     * Background color of the inactive dots.
     * Use this if you want to animate the change between active and inactive colors, and always in conjunction with dotColor
     */
    inactiveDotColor?: string;
    /**
     * Optional custom inactive dot element that will replace the default one.
     * The element will receive a prop active set to false as well as a prop index
     */
    inactiveDotElement?: React.ReactNode;
    /**
     * Value of the opacity effect applied to inactive dots
     */
    inactiveDotOpacity?: number;
    /**
     * Value of the 'scale' transform applied to inactive dots
     */
    inactiveDotScale?: number;
    /**
     * Dots' style that will be applied to inactive elements
     */
    inactiveDotStyle?: StyleProp<ViewStyle>;
    /**
     * Function that gives you complete control over pagination's rendering.
     * It will receive three parameters : (activeIndex, total, context).
     * This can be especially useful in order to replace dots with numbers
     */
    renderDots?(activeIndex: number, total: number, context: any): React.ReactNode;
    /**
     * Make default dots tappable, e.g. your carousel will slide to the corresponding item.
     * Note that carouselRef must be specified for this to work
     */
    tappableDots?: boolean;
    /**
     * Whether to layout dots vertically or horizontally
     */
    vertical?: boolean;
}

export type PaginationStatic = React.ComponentClass<PaginationProps>;

export type PaginationProperties = PaginationProps & React.Props<PaginationStatic>;

export class Pagination extends React.Component<PaginationProperties> { }

export default class Carousel<T> extends React.Component<CarouselProperties<T>> { }<|MERGE_RESOLUTION|>--- conflicted
+++ resolved
@@ -3,11 +3,8 @@
 // Definitions by: jnbt <https://github.com/jnbt>
 //                 Jacob Froman <https://github.com/j-fro>
 //                 Nikolay Polukhin <https://github.com/gazaret>
-<<<<<<< HEAD
 //                 Guillaume Amat <https://github.com/GuillaumeAmat>
-=======
 //                 Vitor Luiz Cavalcanti <https://github.com/VitorLuizC>
->>>>>>> c75c51c0
 // Definitions: https://github.com/DefinitelyTyped/DefinitelyTyped
 // TypeScript Version: 2.8
 
