--- conflicted
+++ resolved
@@ -8,11 +8,8 @@
 //                 Boris Breuer <https://github.com/Engineer2B>
 //                 Chris Yungmann <https://github.com/cyungmann>
 //                 Giles Roadnight <https://github.com/Roaders>
-<<<<<<< HEAD
+//                 Yaroslav Admin <https://github.com/devoto13>
 //                 Peter Safranek <https://github.com/pe8ter>
-=======
-//                 Yaroslav Admin <https://github.com/devoto13>
->>>>>>> f25ce877
 // Definitions: https://github.com/DefinitelyTyped/DefinitelyTyped
 // TypeScript Version: 2.8
 // For ddescribe / iit use : https://github.com/DefinitelyTyped/DefinitelyTyped/blob/master/karma-jasmine/karma-jasmine.d.ts
