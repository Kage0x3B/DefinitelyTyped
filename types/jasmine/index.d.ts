// Type definitions for Jasmine 3.3
// Project: https://jasmine.github.io/
// Definitions by: Boris Yankov <https://github.com/borisyankov>
//                 Theodore Brown <https://github.com/theodorejb>
//                 David Pärsson <https://github.com/davidparsson>
//                 Gabe Moothart <https://github.com/gmoothart>
//                 Lukas Zech <https://github.com/lukas-zech-software>
//                 Boris Breuer <https://github.com/Engineer2B>
//                 Chris Yungmann <https://github.com/cyungmann>
//                 Giles Roadnight <https://github.com/Roaders>
//                 Yaroslav Admin <https://github.com/devoto13>
//                 Domas Trijonis <https://github.com/fdim>
//                 Peter Safranek <https://github.com/pe8ter>
// Definitions: https://github.com/DefinitelyTyped/DefinitelyTyped
// TypeScript Version: 2.8
// For ddescribe / iit use : https://github.com/DefinitelyTyped/DefinitelyTyped/blob/master/karma-jasmine/karma-jasmine.d.ts

type ImplementationCallback = (() => Promise<any>) | ((done: DoneFn) => void);

/**
 * Create a group of specs (often called a suite).
 * @param description Textual description of the group
 * @param specDefinitions Function for Jasmine to invoke that will define inner suites a specs
 */
declare function describe(description: string, specDefinitions: () => void): void;

/**
 * A focused `describe`. If suites or specs are focused, only those that are focused will be executed.
 * @param description Textual description of the group
 * @param specDefinitions Function for Jasmine to invoke that will define inner suites a specs
 */
declare function fdescribe(description: string, specDefinitions: () => void): void;

/**
 * A temporarily disabled `describe`. Specs within an xdescribe will be marked pending and not executed.
 * @param description Textual description of the group
 * @param specDefinitions Function for Jasmine to invoke that will define inner suites a specs
 */
declare function xdescribe(description: string, specDefinitions: () => void): void;

/**
 * Define a single spec. A spec should contain one or more expectations that test the state of the code.
 * A spec whose expectations all succeed will be passing and a spec with any failures will fail.
 * @param expectation Textual description of what this spec is checking
 * @param assertion Function that contains the code of your test. If not provided the test will be pending.
 * @param timeout Custom timeout for an async spec.
 */
declare function it(expectation: string, assertion?: ImplementationCallback, timeout?: number): void;

/**
 * A focused `it`. If suites or specs are focused, only those that are focused will be executed.
 * @param expectation Textual description of what this spec is checking
 * @param assertion Function that contains the code of your test. If not provided the test will be pending.
 * @param timeout Custom timeout for an async spec.
 */
<<<<<<< HEAD
declare function fit(expectation: string, assertion?: ImplementationCallback, timeout?: number): void;
declare function xit(expectation: string, assertion?: ImplementationCallback, timeout?: number): void;
=======
declare function fit(expectation: string, assertion?: (done: DoneFn) => void, timeout?: number): void;

/**
 * A temporarily disabled `it`. The spec will report as pending and will not be executed.
 * @param expectation Textual description of what this spec is checking
 * @param assertion Function that contains the code of your test. If not provided the test will be pending.
 * @param timeout Custom timeout for an async spec.
 */
declare function xit(expectation: string, assertion?: (done: DoneFn) => void, timeout?: number): void;
>>>>>>> 058a71bb

/**
 * Mark a spec as pending, expectation results will be ignored.
 * If you call the function pending anywhere in the spec body, no matter the expectations, the spec will be marked pending.
 * @param reason Reason the spec is pending.
 */
declare function pending(reason?: string): void;

/**
 * Run some shared setup before each of the specs in the describe in which it is called.
 * @param action Function that contains the code to setup your specs.
 * @param timeout Custom timeout for an async beforeEach.
 */
declare function beforeEach(action: ImplementationCallback, timeout?: number): void;

/**
 * Run some shared teardown after each of the specs in the describe in which it is called.
 * @param action Function that contains the code to teardown your specs.
 * @param timeout Custom timeout for an async afterEach.
 */
declare function afterEach(action: ImplementationCallback, timeout?: number): void;

/**
 * Run some shared setup once before all of the specs in the describe are run.
 * Note: Be careful, sharing the setup from a beforeAll makes it easy to accidentally leak state between your specs so that they erroneously pass or fail.
 * @param action Function that contains the code to setup your specs.
 * @param timeout Custom timeout for an async beforeAll.
 */
declare function beforeAll(action: ImplementationCallback, timeout?: number): void;

/**
 * Run some shared teardown once before all of the specs in the describe are run.
 * Note: Be careful, sharing the teardown from a afterAll makes it easy to accidentally leak state between your specs so that they erroneously pass or fail.
 * @param action Function that contains the code to teardown your specs.
 * @param timeout Custom timeout for an async afterAll
 */
declare function afterAll(action: ImplementationCallback, timeout?: number): void;

/**
 * Create an expectation for a spec.
 * @checkReturnValue see https://tsetse.info/check-return-value
 * @param spy
 */
declare function expect(spy: Function): jasmine.Matchers<any>;

/**
 * Create an expectation for a spec.
 * @checkReturnValue see https://tsetse.info/check-return-value
 * @param actual
 */
declare function expect<T>(actual: ArrayLike<T>): jasmine.ArrayLikeMatchers<T>;

/**
 * Create an expectation for a spec.
 * @checkReturnValue see https://tsetse.info/check-return-value
 * @param actual Actual computed value to test expectations against.
 */
declare function expect<T>(actual: T): jasmine.Matchers<T>;

/**
 * Create an expectation for a spec.
 */
declare function expect(): jasmine.NothingMatcher;

/**
 * Create an asynchronous expectation for a spec. Note that the matchers
 * that are provided by an asynchronous expectation all return promises
 * which must be either returned from the spec or waited for using `await`
 * in order for Jasmine to associate them with the correct spec.
 * @checkReturnValue see https://tsetse.info/check-return-value
 * @param actual - Actual computed value to test expectations against.
 */
declare function expectAsync<T, U>(actual: Promise<T>): jasmine.AsyncMatchers<T, U>;

/**
 * Explicitly mark a spec as failed.
 * @param e Reason for the failure
 */
declare function fail(e?: any): void;

/**
 * Action method that should be called when the async work is complete.
 */
interface DoneFn extends Function {
    (): void;

    /** fails the spec and indicates that it has completed. If the message is an Error, Error.message is used */
    fail: (message?: Error | string) => void;
}

/**
 * Install a spy onto an existing object.
 * @param object The object upon which to install the `Spy`.
 * @param method The name of the method to replace with a `Spy`.
 */
declare function spyOn<T>(object: T, method: keyof T): jasmine.Spy;

/**
 * Install a spy on a property installed with `Object.defineProperty` onto an existing object.
 * @param object The object upon which to install the `Spy`.
 * @param property The name of the property to replace with a `Spy`.
 * @param accessType The access type (get|set) of the property to `Spy` on.
 */
declare function spyOnProperty<T>(object: T, property: keyof T, accessType?: 'get' | 'set'): jasmine.Spy;

/**
 * Installs spies on all writable and configurable properties of an object.
 * @param object The object upon which to install the `Spy`s.
 */
declare function spyOnAllFunctions(object: object): jasmine.Spy;

declare function runs(asyncMethod: Function): void;
declare function waitsFor(latchMethod: () => boolean, failureMessage?: string, timeout?: number): void;
declare function waits(timeout?: number): void;

declare namespace jasmine {
    type Expected<T> = T | ObjectContaining<T> | Any | Spy;
    type SpyObjMethodNames<T = undefined> =
        T extends undefined ?
            (ReadonlyArray<string> | {[methodName: string]: any}) :
            (ReadonlyArray<keyof T> | {[P in keyof T]?: ReturnType<T[P] extends (...args: any[]) => any ? T[P] : any>});

    function clock(): Clock;

    var matchersUtil: MatchersUtil;

    function any(aclass: any): Any;

    function anything(): Any;

    function arrayContaining<T>(sample: ArrayLike<T>): ArrayContaining<T>;
    function arrayWithExactContents<T>(sample: ArrayLike<T>): ArrayContaining<T>;
    function objectContaining<T>(sample: Partial<T>): ObjectContaining<T>;
    function createSpy(name?: string, originalFn?: Function): Spy;

    function createSpyObj(baseName: string, methodNames: SpyObjMethodNames): any;
    function createSpyObj<T>(baseName: string, methodNames: SpyObjMethodNames<T>): SpyObj<T>;

    function createSpyObj(methodNames: SpyObjMethodNames): any;
    function createSpyObj<T>(methodNames: SpyObjMethodNames): SpyObj<T>;

    function pp(value: any): string;

    function getEnv(): Env;

    function addCustomEqualityTester(equalityTester: CustomEqualityTester): void;

    function addMatchers(matchers: CustomMatcherFactories): void;

    function stringMatching(str: string | RegExp): Any;

    function formatErrorMsg(domain: string, usage: string): (msg: string) => string;

    interface Any {
        (...params: any[]): any; // jasmine.Any can also be a function
        new (expectedClass: any): any;

        jasmineMatches(other: any): boolean;
        jasmineToString(): string;
    }

    // taken from TypeScript lib.core.es6.d.ts, applicable to CustomMatchers.contains()
    interface ArrayLike<T> {
        length: number;
        [n: number]: T;
    }

    interface ArrayContaining<T> {
        new (sample: ArrayLike<T>): ArrayLike<T>;

        asymmetricMatch(other: any): boolean;
        jasmineToString(): string;
    }

    interface ObjectContaining<T> {
        new (sample: Partial<T>): Partial<T>;

        jasmineMatches(other: any, mismatchKeys: any[], mismatchValues: any[]): boolean;
        jasmineToString(): string;
    }

    interface Block {
        new (env: Env, func: SpecFunction, spec: Spec): any;

        execute(onComplete: () => void): void;
    }

    interface WaitsBlock extends Block {
        new (env: Env, timeout: number, spec: Spec): any;
    }

    interface WaitsForBlock extends Block {
        new (env: Env, timeout: number, latchFunction: SpecFunction, message: string, spec: Spec): any;
    }

    interface Clock {
        install(): void;
        uninstall(): void;
        /** Calls to any registered callback are triggered when the clock is ticked forward via the jasmine.clock().tick function, which takes a number of milliseconds. */
        tick(ms: number): void;
        mockDate(date?: Date): void;
        withMock(func: () => void): void;
    }

    type CustomEqualityTester = (first: any, second: any) => boolean | void;

    interface CustomMatcher {
        compare<T>(actual: T, expected: T, ...args: any[]): CustomMatcherResult;
        compare(actual: any, ...expected: any[]): CustomMatcherResult;
        negativeCompare?<T>(actual: T, expected: T, ...args: any[]): CustomMatcherResult;
        negativeCompare?(actual: any, ...expected: any[]): CustomMatcherResult;
    }

    type CustomMatcherFactory = (util: MatchersUtil, customEqualityTesters: CustomEqualityTester[]) => CustomMatcher;

    interface CustomMatcherFactories {
        [index: string]: CustomMatcherFactory;
    }

    interface CustomMatcherResult {
        pass: boolean;
        message?: string;
    }

    interface MatchersUtil {
        equals(a: any, b: any, customTesters?: CustomEqualityTester[]): boolean;
        contains<T>(haystack: ArrayLike<T> | string, needle: any, customTesters?: CustomEqualityTester[]): boolean;
        buildFailureMessage(matcherName: string, isNot: boolean, actual: any, ...expected: any[]): string;
    }

    interface Env {
        currentSpec: Spec;

        matchersClass: Matchers<any>;

        version(): any;
        versionString(): string;
        nextSpecId(): number;
        addReporter(reporter: Reporter | CustomReporter): void;
        execute(): void;
        describe(description: string, specDefinitions: () => void): Suite;
        // ddescribe(description: string, specDefinitions: () => void): Suite; Not a part of jasmine. Angular team adds these
        beforeEach(beforeEachFunction: ImplementationCallback, timeout?: number): void;
        beforeAll(beforeAllFunction: ImplementationCallback, timeout?: number): void;
        currentRunner(): Runner;
        afterEach(afterEachFunction: ImplementationCallback, timeout?: number): void;
        afterAll(afterAllFunction: ImplementationCallback, timeout?: number): void;
        xdescribe(desc: string, specDefinitions: () => void): XSuite;
        it(description: string, func: () => void): Spec;
        // iit(description: string, func: () => void): Spec; Not a part of jasmine. Angular team adds these
        xit(desc: string, func: () => void): XSpec;
        compareRegExps_(a: RegExp, b: RegExp, mismatchKeys: string[], mismatchValues: string[]): boolean;
        compareObjects_(a: any, b: any, mismatchKeys: string[], mismatchValues: string[]): boolean;
        equals_(a: any, b: any, mismatchKeys: string[], mismatchValues: string[]): boolean;
        contains_(haystack: any, needle: any): boolean;
        addCustomEqualityTester(equalityTester: CustomEqualityTester): void;
        addMatchers(matchers: CustomMatcherFactories): void;
        specFilter(spec: Spec): boolean;
        throwOnExpectationFailure(value: boolean): void;
        seed(seed: string | number): string | number;
        provideFallbackReporter(reporter: Reporter): void;
        throwingExpectationFailures(): boolean;
        allowRespy(allow: boolean): void;
        randomTests(): boolean;
        randomizeTests(b: boolean): void;
        clearReporters(): void;
    }

    interface FakeTimer {
        new (): any;

        reset(): void;
        tick(millis: number): void;
        runFunctionsWithinRange(oldMillis: number, nowMillis: number): void;
        scheduleFunction(timeoutKey: any, funcToCall: () => void, millis: number, recurring: boolean): void;
    }

    interface HtmlReporter {
        new (): any;
    }

    interface HtmlSpecFilter {
        new (): any;
    }

    interface Result {
        type: string;
    }

    interface NestedResults extends Result {
        description: string;

        totalCount: number;
        passedCount: number;
        failedCount: number;

        skipped: boolean;

        rollupCounts(result: NestedResults): void;
        log(values: any): void;
        getItems(): Result[];
        addResult(result: Result): void;
        passed(): boolean;
    }

    interface MessageResult extends Result {
        values: any;
        trace: Trace;
    }

    interface ExpectationResult extends Result {
        matcherName: string;
        passed(): boolean;
        expected: any;
        actual: any;
        message: string;
        trace: Trace;
    }

    interface Order {
        new (options: { random: boolean, seed: string }): any;
        random: boolean;
        seed: string;
        sort<T>(items: T[]): T[];
    }

    namespace errors {
        class ExpectationFailed extends Error {
            constructor();

            stack: any;
        }
    }

    interface TreeProcessor {
        new (attrs: any): any;
        execute: (done: Function) => void;
        processTree(): any;
    }

    interface Trace {
        name: string;
        message: string;
        stack: any;
    }

    interface PrettyPrinter {
        new (): any;

        format(value: any): void;
        iterateObject(obj: any, fn: (property: string, isGetter: boolean) => void): void;
        emitScalar(value: any): void;
        emitString(value: string): void;
        emitArray(array: any[]): void;
        emitObject(obj: any): void;
        append(value: any): void;
    }

    interface StringPrettyPrinter extends PrettyPrinter {
    }

    interface Queue {
        new (env: any): any;

        env: Env;
        ensured: boolean[];
        blocks: Block[];
        running: boolean;
        index: number;
        offset: number;
        abort: boolean;

        addBefore(block: Block, ensure?: boolean): void;
        add(block: any, ensure?: boolean): void;
        insertNext(block: any, ensure?: boolean): void;
        start(onComplete?: () => void): void;
        isRunning(): boolean;
        next_(): void;
        results(): NestedResults;
    }

    interface Matchers<T> {
        new (env: Env, actual: T, spec: Env, isNot?: boolean): any;

        env: Env;
        actual: T;
        spec: Env;
        isNot?: boolean;
        message(): any;

        /**
         *
         * @param expected the actual value to be === to the expected value.
         * @param expectationFailOutput
         */
        toBe(expected: Expected<T>, expectationFailOutput?: any): boolean;

        /**
         *
         * @param expected the actual value to be equal to the expected, using deep equality comparison.
         * @param expectationFailOutput
         */
        toEqual(expected: Expected<T>, expectationFailOutput?: any): boolean;
        toMatch(expected: string | RegExp, expectationFailOutput?: any): boolean;
        toBeDefined(expectationFailOutput?: any): boolean;
        toBeUndefined(expectationFailOutput?: any): boolean;
        toBeNull(expectationFailOutput?: any): boolean;
        toBeNaN(): boolean;
        toBeTruthy(expectationFailOutput?: any): boolean;
        toBeFalsy(expectationFailOutput?: any): boolean;
        toHaveBeenCalled(): boolean;
        toHaveBeenCalledBefore(expected: Spy): boolean;
        toHaveBeenCalledWith(...params: any[]): boolean;
        toHaveBeenCalledTimes(expected: number): boolean;
        toContain(expected: any, expectationFailOutput?: any): boolean;
        toBeLessThan(expected: number, expectationFailOutput?: any): boolean;
        toBeLessThanOrEqual(expected: number, expectationFailOutput?: any): boolean;
        toBeGreaterThan(expected: number, expectationFailOutput?: any): boolean;
        toBeGreaterThanOrEqual(expected: number, expectationFailOutput?: any): boolean;
        toBeCloseTo(expected: number, precision?: any, expectationFailOutput?: any): boolean;
        toThrow(expected?: any): boolean;
        toThrowError(message?: string | RegExp): boolean;
        toThrowError(expected?: new (...args: any[]) => Error, message?: string | RegExp): boolean;
        toThrowMatching(predicate: (thrown: any) => boolean): boolean;
        toBeNegativeInfinity(expectationFailOutput?: any): boolean;
        toBePositiveInfinity(expectationFailOutput?: any): boolean;
        toHaveClass(expected: any, expectationFailOutput?: any): boolean;

        /**
         * Add some context for an expect.
         * @param message - Additional context to show when the matcher fails
         */
        withContext(message: string): Matchers<T>;

        not: Matchers<T>;

        Any: Any;
    }

    interface ArrayLikeMatchers<T> extends Matchers<ArrayLike<T>> {
        toBe(expected: Expected<ArrayLike<T>> | ArrayContaining<T>, expectationFailOutput?: any): boolean;
        toEqual(expected: Expected<ArrayLike<T>> | ArrayContaining<T>, expectationFailOutput?: any): boolean;
        toContain(expected: Expected<T>, expectationFailOutput?: any): boolean;
        not: ArrayLikeMatchers<T>;
    }

    interface NothingMatcher {
        nothing(): void;
    }

    interface AsyncMatchers<T, U> {
        /**
         * Expect a promise to be resolved.
         * @param expectationFailOutput
         */
        toBeResolved(expectationFailOutput?: any): Promise<void>;

        /**
         * Expect a promise to be rejected.
         * @param expectationFailOutput
         */
        toBeRejected(expectationFailOutput?: any): Promise<void>;

        /**
         * Expect a promise to be resolved to a value equal to the expected, using deep equality comparison.
         * @param expected - Value that the promise is expected to resolve to.
         */
        toBeResolvedTo(expected: Expected<T>): Promise<void>;

        /**
         * Expect a promise to be rejected with a value equal to the expected, using deep equality comparison.
         * @param expected - Value that the promise is expected to be rejected with.
         */
        toBeRejectedWith(expected: Expected<U>): Promise<void>;

        /**
         * Add some context for an expect.
         * @param message - Additional context to show when the matcher fails.
         */
        withContext(message: string): AsyncMatchers<T, U>;

        /**
         * Invert the matcher following this expect.
         */
        not: AsyncMatchers<T, U>;
    }

    interface Reporter {
        reportRunnerStarting(runner: Runner): void;
        reportRunnerResults(runner: Runner): void;
        reportSuiteResults(suite: Suite): void;
        reportSpecStarting(spec: Spec): void;
        reportSpecResults(spec: Spec): void;
        log(str: string): void;
    }

    interface MultiReporter extends Reporter {
        addReporter(reporter: Reporter): void;
    }

    interface SuiteInfo {
        totalSpecsDefined: number;
    }

    interface CustomReportExpectation {
        matcherName: string;
        message: string;
        passed: boolean;
        stack: string;
    }

    interface FailedExpectation extends CustomReportExpectation {
        actual: string;
        expected: string;
    }

    interface PassedExpectation extends CustomReportExpectation {
    }

    interface CustomReporterResult {
        description: string;
        failedExpectations?: FailedExpectation[];
        fullName: string;
        id: string;
        passedExpectations?: PassedExpectation[];
        pendingReason?: string;
        status?: string;
    }

    interface RunDetails {
        failedExpectations: ExpectationResult[];
        order: Order;
    }

    interface CustomReporter {
        jasmineStarted?(suiteInfo: SuiteInfo): void;
        suiteStarted?(result: CustomReporterResult): void;
        specStarted?(result: CustomReporterResult): void;
        specDone?(result: CustomReporterResult): void;
        suiteDone?(result: CustomReporterResult): void;
        jasmineDone?(runDetails: RunDetails): void;
    }

    interface Runner {
        new (env: Env): any;

        execute(): void;
        beforeEach(beforeEachFunction: SpecFunction): void;
        afterEach(afterEachFunction: SpecFunction): void;
        beforeAll(beforeAllFunction: SpecFunction): void;
        afterAll(afterAllFunction: SpecFunction): void;
        finishCallback(): void;
        addSuite(suite: Suite): void;
        add(block: Block): void;
        specs(): Spec[];
        suites(): Suite[];
        topLevelSuites(): Suite[];
        results(): NestedResults;
    }

    type SpecFunction = (spec?: Spec) => void;

    interface SuiteOrSpec {
        id: number;
        env: Env;
        description: string;
        queue: Queue;
    }

    interface Spec extends SuiteOrSpec {
        new (env: Env, suite: Suite, description: string): any;

        suite: Suite;

        afterCallbacks: SpecFunction[];
        spies_: Spy[];

        results_: NestedResults;
        matchersClass: Matchers<any>;

        getFullName(): string;
        results(): NestedResults;
        log(arguments: any): any;
        runs(func: SpecFunction): Spec;
        addToQueue(block: Block): void;
        addMatcherResult(result: Result): void;
        getResult(): any;
        expect(actual: any): any;
        waits(timeout: number): Spec;
        waitsFor(latchFunction: SpecFunction, timeoutMessage?: string, timeout?: number): Spec;
        fail(e?: any): void;
        getMatchersClass_(): Matchers<any>;
        addMatchers(matchersPrototype: CustomMatcherFactories): void;
        finishCallback(): void;
        finish(onComplete?: () => void): void;
        after(doAfter: SpecFunction): void;
        execute(onComplete?: () => void, enabled?: boolean): any;
        addBeforesAndAftersToQueue(): void;
        explodes(): void;
        spyOn(obj: any, methodName: string, ignoreMethodDoesntExist: boolean): Spy;
        spyOnProperty(object: any, property: string, accessType?: 'get' | 'set'): Spy;
        spyOnAllFunctions(object: any): Spy;

        removeAllSpies(): void;
        throwOnExpectationFailure: boolean;
    }

    interface XSpec {
        id: number;
        runs(): void;
    }

    interface Suite extends SuiteOrSpec {
        new (env: Env, description: string, specDefinitions: () => void, parentSuite: Suite): any;

        parentSuite: Suite;

        getFullName(): string;
        finish(onComplete?: () => void): void;
        beforeEach(beforeEachFunction: SpecFunction): void;
        afterEach(afterEachFunction: SpecFunction): void;
        beforeAll(beforeAllFunction: SpecFunction): void;
        afterAll(afterAllFunction: SpecFunction): void;
        results(): NestedResults;
        add(suiteOrSpec: SuiteOrSpec): void;
        specs(): Spec[];
        suites(): Suite[];
        children(): any[];
        execute(onComplete?: () => void): void;
    }

    interface XSuite {
        execute(): void;
    }

    interface Spy {
        (...params: any[]): any;

        and: SpyAnd;
        calls: Calls;
        withArgs(...args: any[]): Spy;
    }

    type SpyObj<T> = T & {
        [k in keyof T]: T[k] extends Function ? T[k] & Spy : T[k];
    };

    interface SpyAnd {
        identity: string;

        /** By chaining the spy with and.callThrough, the spy will still track all calls to it but in addition it will delegate to the actual implementation. */
        callThrough(): Spy;
        /** By chaining the spy with and.returnValue, all calls to the function will return a specific value. */
        returnValue(val: any): Spy;
        /** By chaining the spy with and.returnValues, all calls to the function will return specific values in order until it reaches the end of the return values list. */
        returnValues(...values: any[]): Spy;
        /** By chaining the spy with and.callFake, all calls to the spy will delegate to the supplied function. */
        callFake(fn: Function): Spy;
        /** By chaining the spy with and.throwError, all calls to the spy will throw the specified value. */
        throwError(msg: string): Spy;
        /** When a calling strategy is used for a spy, the original stubbing behavior can be returned at any time with and.stub. */
        stub(): Spy;
    }

    interface Calls {
        /** By chaining the spy with calls.any(), will return false if the spy has not been called at all, and then true once at least one call happens. */
        any(): boolean;
        /** By chaining the spy with calls.count(), will return the number of times the spy was called */
        count(): number;
        /** By chaining the spy with calls.argsFor(), will return the arguments passed to call number index */
        argsFor(index: number): any[];
        /** By chaining the spy with calls.allArgs(), will return the arguments to all calls */
        allArgs(): any[];
        /** By chaining the spy with calls.all(), will return the context (the this) and arguments passed all calls */
        all(): CallInfo[];
        /** By chaining the spy with calls.mostRecent(), will return the context (the this) and arguments for the most recent call */
        mostRecent(): CallInfo;
        /** By chaining the spy with calls.first(), will return the context (the this) and arguments for the first call */
        first(): CallInfo;
        /** By chaining the spy with calls.reset(), will clears all tracking for a spy */
        reset(): void;
    }

    interface CallInfo {
        /** The context (the this) for the call */
        object: any;
        /** All arguments passed to the call */
        args: any[];
        /** The return value of the call */
        returnValue: any;
    }

    interface Util {
        inherit(childClass: Function, parentClass: Function): any;
        formatException(e: any): any;
        htmlEscape(str: string): string;
        argsToArray(args: any): any;
        extend(destination: any, source: any): any;
    }

    interface JsApiReporter extends Reporter {
        started: boolean;
        finished: boolean;
        result: any;
        messages: any;
        runDetails: RunDetails;

        new (): any;

        suites(): Suite[];
        summarize_(suiteOrSpec: SuiteOrSpec): any;
        results(): any;
        resultsForSpec(specId: any): any;
        log(str: any): any;
        resultsForSpecs(specIds: any): any;
        summarizeResult_(result: any): any;
    }

    interface Jasmine {
        Spec: Spec;
        clock: Clock;
        util: Util;
    }

    var HtmlReporter: HtmlReporter;
    var HtmlSpecFilter: HtmlSpecFilter;

    /**
     * Default number of milliseconds Jasmine will wait for an asynchronous spec to complete.
     */
    var DEFAULT_TIMEOUT_INTERVAL: number;

    /**
     * Maximum number of array elements to display when pretty printing objects.
     * This will also limit the number of keys and values displayed for an object.
     * Elements past this number will be ellipised.
     */
    var MAX_PRETTY_PRINT_ARRAY_LENGTH: number;

    /**
     * Maximum number of charasters to display when pretty printing objects.
     * Characters past this number will be ellipised.
     */
    var MAX_PRETTY_PRINT_CHARS: number;

    /**
     * Maximum object depth the pretty printer will print to.
     * Set this to a lower value to speed up pretty printing if you have large objects.
     */
    var MAX_PRETTY_PRINT_DEPTH: number;
}

declare module "jasmine" {
    class jasmine {
        constructor(options: any);
        jasmine: jasmine.Jasmine;
        addMatchers(matchers: jasmine.CustomMatcherFactories): void;
        addReporter(reporter: jasmine.Reporter): void;
        addSpecFile(filePath: string): void;
        addSpecFiles(files: string[]): void;
        configureDefaultReporter(options: any, ...args: any[]): void;
        execute(files?: string[], filterString?: string): any;
        exitCodeCompletion(passed: any): void;
        loadConfig(config: any): void;
        loadConfigFile(configFilePath: any): void;
        loadHelpers(): void;
        loadSpecs(): void;
        onComplete(onCompleteCallback: (passed: boolean) => void): void;
        provideFallbackReporter(reporter: jasmine.Reporter): void;
        randomizeTests(value?: any): boolean;
        seed(value: any): void;
        showColors(value: any): void;
        stopSpecOnExpectationFailure(value: any): void;
        static ConsoleReporter(): any;
        env: jasmine.Env;
        reportersCount: number;
        completionReporter: jasmine.CustomReporter;
        reporter: jasmine.CustomReporter;
        coreVersion(): string;
        showingColors: boolean;
        projectBaseDir: string;
        printDeprecation(): void;
        specFiles: string[];
        helperFiles: string[];
    }
    export = jasmine;
}<|MERGE_RESOLUTION|>--- conflicted
+++ resolved
@@ -53,11 +53,7 @@
  * @param assertion Function that contains the code of your test. If not provided the test will be pending.
  * @param timeout Custom timeout for an async spec.
  */
-<<<<<<< HEAD
 declare function fit(expectation: string, assertion?: ImplementationCallback, timeout?: number): void;
-declare function xit(expectation: string, assertion?: ImplementationCallback, timeout?: number): void;
-=======
-declare function fit(expectation: string, assertion?: (done: DoneFn) => void, timeout?: number): void;
 
 /**
  * A temporarily disabled `it`. The spec will report as pending and will not be executed.
@@ -65,8 +61,7 @@
  * @param assertion Function that contains the code of your test. If not provided the test will be pending.
  * @param timeout Custom timeout for an async spec.
  */
-declare function xit(expectation: string, assertion?: (done: DoneFn) => void, timeout?: number): void;
->>>>>>> 058a71bb
+declare function xit(expectation: string, assertion?: ImplementationCallback, timeout?: number): void;
 
 /**
  * Mark a spec as pending, expectation results will be ignored.
