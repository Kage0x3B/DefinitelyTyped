// Type definitions for Inquirer.js
// Project: https://github.com/SBoudrias/Inquirer.js
// Definitions by: Qubo <https://github.com/tkQubo>
//                 Parvez <https://github.com/ppathan>
//                 Jouderian <https://github.com/jouderianjr>
//                 Qibang <https://github.com/bang88>
//                 Jason Dreyzehner <https://github.com/bitjson>
<<<<<<< HEAD
//                 Justin Rockwood <https://github.com/jrockwood>
=======
//                 Synarque <https://github.com/synarque>
>>>>>>> d5cbb8d3
// Definitions: https://github.com/DefinitelyTyped/DefinitelyTyped

// TypeScript Version: 2.3
/// <reference types="rx" />

import through = require('through');

declare namespace inquirer {
    type Prompts = { [name: string]: PromptModule };
    type ChoiceType = string | objects.ChoiceOption | objects.Separator;
    type Questions<T> =
        | Question<T>
        | ReadonlyArray<Question<T>>
        | Rx.Observable<Question<T>>;

    interface Inquirer {
        restoreDefaultPrompts(): void;
        /**
         * Expose helper functions on the top level for easiest usage by common users
         * @param name
         * @param prompt
         */
        registerPrompt(name: string, prompt: PromptModule): void;
        /**
         * Create a new self-contained prompt module.
         */
        createPromptModule(): PromptModule;
        /**
         * Public CLI helper interface
         * @param questions Questions settings array
         * @param cb Callback being passed the user answers
         * @return
         */
        prompt<T>(questions: Questions<T>, cb: (answers: T) => any): ui.Prompt;
        prompt<T>(questions: Questions<T>): Promise<T>;
        prompts: Prompts;
        Separator: objects.SeparatorStatic;
        ui: {
            BottomBar: ui.BottomBar;
            Prompt: ui.Prompt;
        };
    }

    interface PromptModule {
        <T>(questions: Questions<T>): Promise<T>;
        <T>(questions: Questions<T>, cb: (answers: T) => any): ui.Prompt;
        /**
         * Register a prompt type
         * @param name Prompt type name
         * @param prompt Prompt constructor
         */
        registerPrompt(name: string, prompt: PromptModule): ui.Prompt;
        /**
         * Register the defaults provider prompts
         */
        restoreDefaultPrompts(): void;
    }

    interface Question<T = Answers> {
        /**
         * Type of the prompt.
         * Possible values:
         * <ul>
         *      <li>input</li>
         *      <li>confirm</li>
         *      <li>list</li>
         *      <li>rawlist</li>
         *      <li>password</li>
         * </ul>
         * @defaults: 'input'
         */
        type?: string;
        /**
         * The name to use when storing the answer in the anwers hash.
         */
        name?: string;
        /**
         * The question to print. If defined as a function,
         * the first parameter will be the current inquirer session answers.
         */
        message?: string | ((answers: T) => string);
        /**
         * Default value(s) to use if nothing is entered, or a function that returns the default value(s).
         * If defined as a function, the first parameter will be the current inquirer session answers.
         */
        default?: any | ((answers: T) => any) | ((answers: T) => Promise<any>);
        /**
         * Choices array or a function returning a choices array. If defined as a function,
         * the first parameter will be the current inquirer session answers.
         * Array values can be simple strings, or objects containing a name (to display) and a value properties
         * (to save in the answers hash). Values can also be a Separator.
         */
        choices?:
            | ReadonlyArray<ChoiceType>
            | ((answers: T) => ReadonlyArray<ChoiceType>)
            | ((answers: T) => Promise<ReadonlyArray<ChoiceType>>);
        /**
         * Receive the user input and should return true if the value is valid, and an error message (String)
         * otherwise. If false is returned, a default error message is provided.
         */
        validate?(input: string, answers?: T): boolean | string | Promise<boolean | string>;
        /**
         * Receive the user input and return the filtered value to be used inside the program.
         * The value returned will be added to the Answers hash.
         */
        filter?(input: string): string | Promise<string>;
<<<<<<< HEAD
        /**
         * Receive the user input and return the transformed value to be displayed to the user. The
         * transformation only impacts what is shown while editing. It does not impact the answers
         * hash.
         */
        transformer?(input: string): string;
=======
>>>>>>> d5cbb8d3
        /**
         * Receive the current user answers hash and should return true or false depending on whether or
         * not this question should be asked. The value can also be a simple boolean.
         */
        when?: boolean | ((answers: T) => boolean) | ((answers: T) => Promise<boolean>);
        paginated?: boolean;
        /**
         * Change the number of lines that will be rendered when using list, rawList, expand or checkbox.
         */
        pageSize?: number;
        /**
         * Add a mask when password will entered
         */
        mask?: string;
        /**
         * Change the default prefix message.
         */
        prefix?: string;
        /**
         * Change the default suffix message.
         */
        suffix?: string;
    }

    /**
     * A key/value hash containing the client answers in each prompt.
     */
    interface Answers {
        [key: string]: any;
    }

    namespace ui {
        /**
         * Base interface class other can inherits from
         */
        interface Prompt extends BaseUI<Prompts> {
            new (promptModule: Prompts): Prompt;
            /**
             * Once all prompt are over
             */
            onCompletion(): void;
            processQuestion<T>(question: Question<T>): any;
            fetchAnswer<T>(question: Question<T>): any;
            setDefaultType<T>(question: Question<T>): any;
            filterIfRunnable<T>(question: Question<T>): any;
        }

        /**
         * Sticky bottom bar user interface
         */
        interface BottomBar extends BaseUI<BottomBarOption> {
            new (opt?: BottomBarOption): BottomBar;
            /**
             * Render the prompt to screen
             * @return self
             */
            render(): BottomBar;
            /**
             * Update the bottom bar content and rerender
             * @param bottomBar Bottom bar content
             * @return self
             */
            updateBottomBar(bottomBar: string): BottomBar;
            /**
             * Rerender the prompt
             * @return self
             */
            writeLog(data: any): BottomBar;
            /**
             * Make sure line end on a line feed
             * @param str Input string
             * @return The input string with a final line feed
             */
            enforceLF(str: string): string;
            /**
             * Helper for writing message in Prompt
             * @param message The message to be output
             */
            write(message: string): void;
            log: through.ThroughStream;
        }

        interface BottomBarOption {
            bottomBar?: string;
        }
        /**
         * Base interface class other can inherits from
         */
        interface BaseUI<TOpt> {
            new (opt: TOpt): void;
            /**
             * Handle the ^C exit
             * @return {null}
             */
            onForceClose(): void;
            /**
             * Close the interface and cleanup listeners
             */
            close(): void;
            /**
             * Handle and propagate keypress events
             */
            onKeypress(s: string, key: Key): void;
        }

        interface Key {
            sequence: string;
            name: string;
            meta: boolean;
            shift: boolean;
            ctrl: boolean;
        }
    }

    namespace objects {
        /**
         * Choice object
         * Normalize input as choice object
         * @constructor
         * @param {String|Object} val  Choice value. If an object is passed, it should contains
         *                             at least one of `value` or `name` property
         */
        interface Choice {
            new (str: string): Choice;
            new (separator: Separator): Choice;
            new (option: ChoiceOption): Choice;
        }

        interface ChoiceOption {
            name?: string;
            value?: any;
            type?: string;
            extra?: any;
            key?: string;
            checked?: boolean;
            disabled?: string | (<T = Answers>(answers: T) => any);
        }

        /**
         * Choices collection
         * Collection of multiple `choice` object
         * @constructor
         * @param choices  All `choice` to keep in the collection
         */
        interface Choices {
            new <T = Answers>(
                choices: ReadonlyArray<string | Separator | ChoiceOption>,
                answers?: T
            ): Choices;
            choices: ReadonlyArray<Choice>;
            realChoices: ReadonlyArray<Choice>;
            length: number;
            realLength: number;
            /**
             * Get a valid choice from the collection
             * @param selector The selected choice index
             * @return Return the matched choice or undefined
             */
            getChoice(selector: number): Choice;
            /**
             * Get a raw element from the collection
             * @param selector The selected index value
             * @return Return the matched choice or undefined
             */
            get(selector: number): Choice;
            /**
             * Match the valid choices against a where clause
             * @param whereClause Lodash `where` clause
             * @return Matching choices or empty array
             */
            where<U extends {}>(whereClause: U): Choice[];
            /**
             * Pluck a particular key from the choices
             * @param propertyName Property name to select
             * @return Selected properties
             */
            pluck(propertyName: string): any[];
            forEach<T>(application: (choice: Choice) => T): T[];
        }

        interface SeparatorStatic {
            /**
             * @param line Separation line content (facultative)
             */
            new (line?: string): Separator;
            /**
             * Helper function returning false if object is a separator
             * @param obj object to test against
             * @return `false` if object is a separator
             */
            exclude(obj: any): boolean;
        }

        /**
         * Separator object
         * Used to space/separate choices group
         * @constructor
         * @param {String} line   Separation line content (facultative)
         */
        interface Separator {
            type: string;
            line: string;
            /**
             * Stringify separator
             * @return {String} the separator display string
             */
            toString(): string;
        }
    }
}

declare var inquirer: inquirer.Inquirer;

export = inquirer;<|MERGE_RESOLUTION|>--- conflicted
+++ resolved
@@ -5,11 +5,8 @@
 //                 Jouderian <https://github.com/jouderianjr>
 //                 Qibang <https://github.com/bang88>
 //                 Jason Dreyzehner <https://github.com/bitjson>
-<<<<<<< HEAD
+//                 Synarque <https://github.com/synarque>
 //                 Justin Rockwood <https://github.com/jrockwood>
-=======
-//                 Synarque <https://github.com/synarque>
->>>>>>> d5cbb8d3
 // Definitions: https://github.com/DefinitelyTyped/DefinitelyTyped
 
 // TypeScript Version: 2.3
@@ -116,15 +113,12 @@
          * The value returned will be added to the Answers hash.
          */
         filter?(input: string): string | Promise<string>;
-<<<<<<< HEAD
         /**
          * Receive the user input and return the transformed value to be displayed to the user. The
          * transformation only impacts what is shown while editing. It does not impact the answers
          * hash.
          */
         transformer?(input: string): string;
-=======
->>>>>>> d5cbb8d3
         /**
          * Receive the current user answers hash and should return true or false depending on whether or
          * not this question should be asked. The value can also be a simple boolean.
