import * as R from "ramda";

function double(x: number): number {
    return x + x;
}

function shout(x: number): string {
    return x >= 10 ? "big" : "small";
}

class F {
    x = "X";
    y = "Y";
}
class F2 {
    a = 100;
    y = 1;

    x() {
    }

    z() {
    }
}

(() => {
    let x: boolean;
    x = R.isArrayLike("a");
    x = R.isArrayLike([1, 2, 3]);
    x = R.isArrayLike([]);
});

(() => {
    R.propIs(Number, "x", {x: 1, y: 2});  // => true
    R.propIs(Number, "x")({x: 1, y: 2});  // => true
    R.propIs(Number)("x", {x: 1, y: 2});  // => true
    R.propIs(Number)("x")({x: 1, y: 2});  // => true
    R.propIs(Number, "x", {x: "foo"});    // => false
    R.propIs(Number, "x", {});            // => false
});

(() => {
    R.type({}); // => "Object"
    R.type(1); // => "Number"
    R.type(false); // => "Boolean"
    R.type("s"); // => "String"
    R.type(null); // => "Null"
    R.type([]); // => "Array"
    R.type(/[A-z]/); // => "RegExp"
});

() => {
    function takesNoArg() {
        return true;
    }
    function takesOneArg(a: number) {
        return [a];
    }
    function takesTwoArgs(a: number, b: number) {
        return [a, b];
    }
    function takesThreeArgs(a: number, b: number, c: number) {
        return [a, b, c];
    }

    function addFourNumbers(a: number, b: number, c: number, d: number): number {
        return a + b + c + d;
    }

    let x1: (a: number, b: number, c: number, d: number) => number = R.curry(addFourNumbers);
    // because of the current way of currying, the following call results in a type error
    // let x2: Function = R.curry(addFourNumbers)(1,2,4)
    let x3: (c: number, d: number) => number = R.curry(addFourNumbers)(1)(2);
    let x4: (d: number) => number = R.curry(addFourNumbers)(1)(2)(3);
    let y1: number   = R.curry(addFourNumbers)(1)(2)(3)(4);
    let y2: number   = R.curry(addFourNumbers)(1, 2)(3, 4);
    let y3: number   = R.curry(addFourNumbers)(1, 2, 3)(4);

    R.nAry(0, takesNoArg);
    R.nAry(0, takesOneArg);
    R.nAry(1, takesTwoArgs);
    R.nAry(1, takesThreeArgs);

    let u1: (a: any) => any = R.unary(takesOneArg);
    let u2: (a: any) => any = R.unary(takesTwoArgs);
    let u3: (a: any) => any = R.unary(takesThreeArgs);

    R.binary(takesTwoArgs);
    R.binary(takesThreeArgs);

    function addTwoNumbers(a: number, b: number) {
        return a + b;
    }

    let addTwoNumbersCurried = R.curry(addTwoNumbers);

    let inc        = addTwoNumbersCurried(1);
    let z1: number = inc(2);
    let z2: number = addTwoNumbersCurried(2, 3);
};

() => {
    interface Car { speed?: number;
    }
    interface FastCar { speed: number;
    }

    function typeGuard(a: number, b: number, c: number, d: number, e: number, car: Car): car is FastCar {
        return car.speed !== undefined;
    }

    const typeGuardCurried = R.curry(typeGuard);

    function drive(fastCar: FastCar) {
    }

    const cars: Car[] = [{speed: 65}, {}];
    for (const car of cars) {
        if (typeGuardCurried(1)(2)(3)(4)(5)(car)) {
            drive(car);
        }
    }
};

() => {
    const addFour          = (a: number) => (b: number) => (c: number) => (d: number) => a + b + c + d;
    const uncurriedAddFour = R.uncurryN<number>(4, addFour);
    const res: number      = uncurriedAddFour(1, 2, 3, 4); // => 10
};

() => {
    // coerceArray :: (a|[a]) -> [a]
    const coerceArray = R.unless(R.isArrayLike, R.of);
    const a: number[] = coerceArray([1, 2, 3]); // => [1, 2, 3]
    const b: number[] = coerceArray(1);         // => [1]
};

(() => {
    R.nthArg(1)("a", "b", "c"); // => 'b'
    R.nthArg(-1)("a", "b", "c"); // => 'c'
});

() => {
    const fn: (...args: string[]) => string = R.unapply(JSON.stringify);
    const res: string                       = R.unapply(JSON.stringify)(1, 2, 3); // => '[1,2,3]'
};

() => {
    const a: number = R.until(R.flip(R.gt)(100), R.multiply(2))(1); // => 128
};

() => {
    const truncate  = R.when(
        R.propSatisfies(R.flip(R.gt)(10), "length"),
        R.pipe(R.take(10), R.append("…"), R.join(""))
    );
    const a: string = truncate("12345");         // => '12345'
    const b: string = truncate("0123456789ABC"); // => '0123456789…'
};

/* compose */
() => {
    function double(x: number): number {
        return x + x;
    }

    function limit10(x: number): boolean {
        return x >= 10;
    }

    let func: (x: number) => boolean = R.compose(limit10, double);
    let res: boolean                 = R.compose(limit10, double)(10);

    const f0 = (s: string) => +s;      // string -> number
    const f1 = (n: number) => n === 1; // number -> boolean
    const f2 = R.compose(f1, f0);      // string -> boolean

    // akward example that bounces types between number and string
    const g0             = (list: number[]) => R.map(R.inc, list);
    const g1             = R.dropWhile(R.gt(10));
    const g2             = R.map((i: number) => i > 5 ? "bigger" : "smaller");
    const g3             = R.all((i: string) => i === "smaller");
    const g              = R.compose(g3, g2, g1, g0);
    const g_res: boolean = g([1, 2, 10, 13]);
};

/* pipe */
() => {
    let func: (x: number) => string = R.pipe(double, double, shout);
    let res: string                 = R.pipe(double, double, shout)(10);

    const capitalize = (str: string) => R.pipe(
        R.split(""),
        R.adjust(R.toUpper, 0),
        R.join("")
    )(str);

    let f          = R.pipe(Math.pow, R.negate, R.inc);
    let fr: number = f(3, 4); // -(3^4) + 1
};

() => {
    R.invoker("charAt", String.prototype);
    R.invoker("charAt", String.prototype, 1);
};

(() => {
    const range = R.juxt([Math.min, Math.max]);
    range(3, 4, 9, -3); // => [-3, 9]

    const chopped = R.juxt([R.head, R.last]);
    chopped("longstring"); // => ["l", "g"]
});

function square(x: number) {
    return x * x;
}
function add(a: number, b: number) {
    return a + b;
}
// Adds any number of arguments together
function addAll() {
    return 0;
}

// Basic example
R.useWith(addAll, [double, square]);

(() => {
    function printXPlusFive(x: number) {
        console.log(x + 5);
    }

    R.forEach(printXPlusFive, [1, 2, 3]);
    R.clone([{}, {}, {}]);
    R.clone([1, 2, 3]);
})();

// (() => {
//   function printXPlusFive(x, i) { console.log(i + 5); }
//   R.forEach.idx(printXPlusFive, [{name: 1}, {name: 2}, {name: 3}]);
// })();

function i(x: number) {
    return x;
}
R.times(i, 5);

(() => {
    function triple(x: number): number {
        return x * 3;
    }

    function square(x: number): number {
        return x * x;
    }

    let squareThenDoubleThenTriple = R.pipe(square, double, triple);
    squareThenDoubleThenTriple(5); // => 150
})();

(() => {
    function multiply(a: number, b: number) {
        return a * b;
    }

    let double = R.partial(multiply, 2);
    double(2); // => 4

    function greet(salutation: string, title: string, firstName: string, lastName: string) {
        return salutation + ", " + title + " " + firstName + " " + lastName + "!";
    }

    let sayHello     = R.partial(greet, "Hello");
    let sayHelloToMs = R.partial(sayHello, "Ms.");
    sayHelloToMs("Jane", "Jones"); // => 'Hello, Ms. Jane Jones!'

    let greetMsJaneJones = R.partialRight(greet, "Ms.", "Jane", "Jones");
    greetMsJaneJones("Hello"); // => 'Hello, Ms. Jane Jones!'
})();

(() => {
    let numberOfCalls = 0;

    function trackedAdd(a: number, b: number) {
        numberOfCalls += 1;
        return a + b;
    }

    let memoTrackedAdd = R.memoize(trackedAdd);

    memoTrackedAdd(1, 2); // => 3
    numberOfCalls; // => 1
    memoTrackedAdd(1, 2); // => 3
    numberOfCalls; // => 1
    memoTrackedAdd(2, 3); // => 5
    numberOfCalls; // => 2

    // Note that argument order matters
    memoTrackedAdd(2, 1); // => 3
    numberOfCalls; // => 3
})();

(() => {
    let addOneOnce = R.once((x: number) => x + 1);
    addOneOnce(10); // => 11
    addOneOnce(addOneOnce(50)); // => 11
})();

(() => {
    let slashify = R.wrap(R.flip(R.add)("/"), (f: (x: string) => string, x: string) => R.match(/\/$/, x) ? x : f(x));

    slashify("a");  // => 'a/'
    slashify("a/"); // => 'a/'
})();

(() => {
    let numbers = [1, 2, 3];
    let add     = (a: number, b: number) => a + b;
    R.reduce(add, 10, numbers); // => 16;
})();

(() => {
    let plus3 = R.add(3);
})();

(() => {
    let pairs = [["a", 1], ["b", 2], ["c", 3]];

    function flattenPairs(acc: [string, number], pair: [string, number]) {
        return acc.concat(pair);
    }

    R.reduceRight(flattenPairs, [], pairs); // => [ 'c', 3, 'b', 2, 'a', 1 ]
})();

(() => {
    let values = {x: 1, y: 2, z: 3};

    function prependKeyAndDouble(num: number, key: string, obj: any) {
        return key + (num * 2);
    }

    R.mapObjIndexed(prependKeyAndDouble, values); // => { x: 'x2', y: 'y4', z: 'z6' }
});

(() => {
    const a: number[]   = R.ap([R.multiply(2), R.add(3)], [1, 2, 3]); // => [2, 4, 6, 4, 5, 6]
    const b: number[][] = R.of([1]); // => [[1]]
    const c: number[]   = R.of(1);
});

() => {
    const a1 = R.empty([1, 2, 3, 4, 5]); // => []
    const a2 = R.empty([1, 2, 3]);     // => []
    const a3 = R.empty("unicorns");    // => ''
    const a4 = R.empty({x: 1, y: 2});  // => {}
};

(() => {
    R.length([1, 2, 3]); // => 3
});

(() => {
    function isEven(n: number) {
        return n % 2 === 0;
    }

    const filterIndexed = R.addIndex(R.filter);

    R.filter(isEven, [1, 2, 3, 4]); // => [2, 4]

    function lastTwo(val: number, idx: number, list: number[]) {
        return list.length - idx <= 2;
    }

    filterIndexed(lastTwo, [8, 6, 7, 5, 3, 0, 9]); // => [0, 9]

    function isOdd(n: number) {
        return n % 2 === 1;
    }

    R.reject(isOdd, [1, 2, 3, 4]); // => [2, 4]
});
(() => {
    function isNotFour(x: number) {
        return !(x === 4);
    }

    R.takeWhile(isNotFour, [1, 2, 3, 4]); // => [1, 2, 3]
    R.take(2, [1, 2, 3, 4]); // => [1, 2]
});
(() => {
    function f(n: number) {
        return n > 50 ? false : [-n, n + 10];
    }

    let a = R.unfold(f, 10); // => [-10, -20, -30, -40, -50]
    let b = R.unfold(f); // => [-10, -20, -30, -40, -50]
    let c = b(10);
});
/*****************************************************************
 * Function category
 */
() => {
    function mergeThree(a: number, b: number, c: number): number[] {
        return ([]).concat(a, b, c);
    }

    mergeThree(1, 2, 3); // => [1, 2, 3]
    let flipped = R.flip(mergeThree);
    flipped(1, 2, 3); // => [2, 1, 3]
};

/*********************
 * List category
 ********************/
() => {
    let lessThan2 = R.flip(R.lt)(2);
    let lessThan3 = R.flip(R.lt)(3);
    R.all(lessThan2)([1, 2]); // => false
    R.all(lessThan3)([1, 2]); // => true
};

() => {
    let lessThan0 = R.flip(R.lt)(0);
    let lessThan2 = R.flip(R.lt)(2);
    R.any(lessThan0)([1, 2]); // => false
    R.any(lessThan2)([1, 2]); // => true
};

() => {
    R.aperture(2, [1, 2, 3, 4, 5]); // => [[1, 2], [2, 3], [3, 4], [4, 5]]
    R.aperture(3, [1, 2, 3, 4, 5]); // => [[1, 2, 3], [2, 3, 4], [3, 4, 5]]
    R.aperture(7, [1, 2, 3, 4, 5]); // => []
    R.aperture(7)([1, 2, 3, 4, 5]); // => []
};

() => {
    R.append("tests", ["write", "more"]); // => ['write', 'more', 'tests']
    R.append("tests")(["write", "more"]); // => ['write', 'more', 'tests']
    R.append("tests", []); // => ['tests']
    R.append<string, string[]>(["tests"], ["write", "more"]); // => ['write', 'more', ['tests']]
    R.append(["tests"], ["write", "more"]); // => ['write', 'more', ['tests']]
    R.append<string[]>(["tests"])(["write", "more"]); // => ['write', 'more', ['tests']]
    R.append(["tests"])(["write", "more"]); // => ['write', 'more', ['tests']]
};

() => {
    function duplicate(n: number) {
        return [n, n];
    }

    R.chain(duplicate, [1, 2, 3]); // => [1, 1, 2, 2, 3, 3]
    R.chain(duplicate)([1, 2, 3]); // => [1, 1, 2, 2, 3, 3]
};

() => {
    R.clamp(1, 10, -1); // => 1
    R.clamp(1, 10)(11); // => 10
    R.clamp(1)(10, 4);  // => 4
    R.clamp("a", "d", "e");  // => 'd'
};

() => {
    R.concat([], []); // => []
    R.concat([4, 5, 6], [1, 2, 3]); // => [4, 5, 6, 1, 2, 3]
    R.concat([4, 5, 6])([1, 2, 3]); // => [4, 5, 6, 1, 2, 3]
    R.concat("ABC")("DEF"); // 'ABCDEF'
};

() => {
    R.contains(3)([1, 2, 3]); // => true
    R.contains(3, [1, 2, 3]); // => true
    R.contains(4)([1, 2, 3]); // => false
    R.contains({})([{}, {}]); // => false
    let obj = {};
    R.contains(obj)([{}, obj, {}]); // => true
};

() => {
    R.drop(3, [1, 2, 3, 4, 5, 6, 7]); // => [4,5,6,7]
    R.drop(3)([1, 2, 3, 4, 5, 6, 7]); // => [4,5,6,7]
    R.drop(3, "ramda"); // => 'ram'
    R.drop(3)("ramda"); // => 'ram'
};

(() => {
    R.dropLast(1, ["foo", "bar", "baz"]); // => ['foo', 'bar']
    R.dropLast(2)(["foo", "bar", "baz"]); // => ['foo']
    R.dropLast(3, "ramda");               // => 'ra'
    R.dropLast(3)("ramda");               // => 'ra'
});

(() => {
    let lteThree = (x: number) => x <= 3;
    R.dropLastWhile(lteThree, [1, 2, 3, 4, 3, 2, 1]); // => [1, 2, 3, 4]
});

() => {
    function lteTwo(x: number) {
        return x <= 2;
    }

    R.dropWhile(lteTwo, [1, 2, 3, 4]); // => [3, 4]
    R.dropWhile(lteTwo)([1, 2, 3, 4]); // => [3, 4]
};

() => {
    function isEven(n: number) {
        return n % 2 === 0;
    }
    R.filter(isEven, [1, 2, 3, 4]); // => [2, 4]
    let isEvenFn = R.filter(isEven);
    isEvenFn([1, 2, 3, 4]);
};

() => {
    function lastTwo(val: number, idx: number, list: number[]) {
        return list.length - idx <= 2;
    }

    let filterIndexed = R.addIndex(R.filter);

    filterIndexed(lastTwo, [8, 6, 7, 5, 3, 0, 9]); // => [0, 9]
    let lastTwoFn = filterIndexed(lastTwo);
    lastTwoFn([8, 6, 7, 5, 3, 0, 9]);
};

() => {
    let xs = [{a: 1}, {a: 2}, {a: 3}];
    R.find(R.propEq("a", 2))(xs); // => {a: 2}
    R.find(R.propEq("a", 4))(xs); // => undefined
};

() => {
    let xs = [{a: 1}, {a: 2}, {a: 3}];
    R.findIndex(R.propEq("a", 2))(xs); // => 1
    R.findIndex(R.propEq("a", 4))(xs); // => -1

    R.findIndex((x: number) => x === 1, [1, 2, 3]);
};

() => {
    let xs = [{a: 1, b: 0}, {a: 1, b: 1}];
    R.findLast(R.propEq("a", 1))(xs); // => {a: 1, b: 1}
    R.findLast(R.propEq("a", 4))(xs); // => undefined
};

() => {
    let xs = [{a: 1, b: 0}, {a: 1, b: 1}];
    R.findLastIndex(R.propEq("a", 1))(xs); // => 1
    R.findLastIndex(R.propEq("a", 4))(xs); // => -1
    R.findLastIndex((x: number) => x === 1, [1, 2, 3]);
};

() => {
    const testPath = ["x", 0, "y"];
    const testObj  = {x: [{y: 2, z: 3}, {y: 4, z: 5}]};

    R.pathEq(testPath, 2, testObj); // => true
    R.pathEq(testPath, 2)(testObj); // => true
    R.pathEq(testPath)(2)(testObj); // => true
    R.pathEq(testPath)(2, testObj); // => true

    let user1    = {address: {zipCode: 90210}};
    let user2    = {address: {zipCode: 55555}};
    let user3    = {name: "Bob"};
    let users    = [user1, user2, user3];
    let isFamous = R.pathEq(["address", "zipCode"], 90210);
    R.filter(isFamous, users); // => [ user1 ]
};

() => {
    let xs: { [key: string]: string } = {a: "1", b: "0"};
    R.propEq("a", "1", xs); // => true
    R.propEq("a", "4", xs); // => false
};

() => {
    let xs: { [key: string]: number } = {a: 1, b: 0};
    R.propEq("a", 1, xs); // => true
    R.propEq("a", 4, xs); // => false
};

() => {
    let xs = {a: "1", b: "0"};
    R.propEq("a", "1", xs); // => true
    R.propEq("a", "4", xs); // => false
};

() => {
    let xs = {a: 1, b: 0};
    R.propEq("a", 1, xs); // => true
    R.propEq("a", 4, xs); // => false
};

interface Obj {
    a: number;
    b: number;
}

() => {
    let xs: Obj = {a: 1, b: 0};
    R.propEq("a", 1, xs); // => true
    R.propEq("a", 4, xs); // => false
};

() => {
    R.flatten([1, 2, [3, 4], 5, [6, [7, 8, [9, [10, 11], 12]]]]);
    // => [1, 2, 3, 4, 5, 6, 7, 8, 9, 10, 11, 12]
};

() => {
    function printXPlusFive(x: number) {
        console.log(x + 5);
    }

    R.forEach(printXPlusFive, [1, 2, 3]); // => [1, 2, 3]
    R.forEach(printXPlusFive)([1, 2, 3]); // => [1, 2, 3]
    // -> 6
    // -> 7
    // -> 8
};

() => {
    function plusFive(num: number, idx: number, list: number[]) {
        list[idx] = num + 5;
    }

    R.addIndex(R.forEach)(plusFive)([1, 2, 3]); // => [6, 7, 8]
};

() => {
    let byGrade  = R.groupBy((student: { score: number; name: string }) => {
        let score = student.score;
        return score < 65 ? "F" :
            score < 70 ? "D" :
                score < 80 ? "C" :
                    score < 90 ? "B" : "A";
    });
    let students = [{name: "Abby", score: 84},
        {name: "Eddy", score: 58},
        {name: "Jack", score: 69}];
    byGrade(students);
};

() => {
    R.groupWith(R.equals, [0, 1, 1, 2, 3, 5, 8, 13, 21]);
    // [[0], [1, 1], [2, 3, 5, 8, 13, 21]]

    R.groupWith((a: number, b: number) => a % 2 === b % 2, [0, 1, 1, 2, 3, 5, 8, 13, 21]);
    // [[0], [1, 1], [2], [3, 5], [8], [13, 21]]

    const isVowel = (a: string) => R.contains(a, "aeiou") ? a : "";
    R.groupWith(R.eqBy<string>(isVowel), "aestiou");
    // ['ae', 'st', 'iou']
};

() => {
    R.head(["fi", "fo", "fum"]); // => 'fi'
    R.head([10, "ten"]); // => 10
    R.head(["10", 10]); // => '10'
    R.head("abc"); // => 'a'
    R.head(""); // => ''
};

(() => {
    let list = [{id: "xyz", title: "A"}, {id: "abc", title: "B"}];
    const a1 = R.indexBy(R.prop<string>("id"), list);
    const a2 = R.indexBy(R.prop<string>("id"))(list);
    const a3 = R.indexBy<{ id: string }>(R.prop<string>("id"))(list);
});

() => {
    R.indexOf(3, [1, 2, 3, 4]); // => 2
    R.indexOf(10)([1, 2, 3, 4]); // => -1
};

() => {
    R.init(["fi", "fo", "fum"]); // => ['fi', 'fo']
    R.init("abc"); // => 'ab'
    R.init(""); // => ''
};

() => {
    R.insert(2, 5, [1, 2, 3, 4]); // => [1,2,5,3,4]
    R.insert(2)(5, [1, 2, 3, 4]); // => [1,2,5,3,4]
    R.insert(2, 5)([1, 2, 3, 4]); // => [1,2,5,3,4]
};

() => {
    R.insertAll(2, [10, 11, 12], [1, 2, 3, 4]);
    R.insertAll(2)([10, 11, 12], [1, 2, 3, 4]);
    R.insertAll(2, [10, 11, 12])([1, 2, 3, 4]);
};

() => {
    let numbers    = [1, 2, 3, 4];
    let transducer = R.compose(R.map(R.add(1)), R.take(2));

    R.into([], transducer, numbers); // => [2, 3]

    let intoArray = R.into([]);
    intoArray(transducer, numbers); // => [2, 3]
};

() => {
    let spacer = R.join(" ");
    spacer(["a", 2, 3.4]);   // => 'a 2 3.4'
    R.join("|", [1, 2, 3]);    // => '1|2|3'
};

() => {
    R.last(["fi", "fo", "fum"]); // => 'fum'
    R.last("abc"); // => 'c'
    R.last(""); // => ''
};

() => {
    R.lastIndexOf(3, [-1, 3, 3, 0, 1, 2, 3, 4]); // => 6
    R.lastIndexOf(10, [1, 2, 3, 4]); // => -1
};

() => {
    R.length([]); // => 0
    R.length([1, 2, 3]); // => 3
};

() => {
    let headLens = R.lensIndex(0);
    headLens([10, 20, 30, 40]); // => 10
    headLens.set("mu", [10, 20, 30, 40]); // => ['mu', 20, 30, 40]
    R.view(headLens, ["a", "b", "c"]);            // => 'a'
    R.set(headLens, "x", ["a", "b", "c"]);        // => ['x', 'b', 'c']
    R.over(headLens, R.toUpper, ["a", "b", "c"]); // => ['A', 'b', 'c']
};

() => {
    function double(x: number) {
        return x * 2;
    }

    R.map(double, [1, 2, 3]); // => [2, 4, 6]

    // functor
    const stringFunctor = {
        map: (fn: (c: number) => number) => {
            let chars = "Ifmmp!Xpsme".split("");
            return chars.map((char) => String.fromCharCode(fn(char.charCodeAt(0)))).join("") as any;
        }
    };
    R.map((x: number) => x - 1, stringFunctor); // => "Hello World"
};

() => {
    let digits = ["1", "2", "3", "4"];

    function append(a: string, b: string): [string, string] {
        return [a + b, a + b];
    }

    R.mapAccum(append, "0", digits); // => ['01234', ['01', '012', '0123', '01234']]
    R.mapAccum(append)("0", digits); // => ['01234', ['01', '012', '0123', '01234']]
    R.mapAccum(append, "0")(digits); // => ['01234', ['01', '012', '0123', '01234']]
};

() => {
    let digits = ["1", "2", "3", "4"];

    function append(a: string, b: string): [string, string] {
        return [a + b, a + b];
    }

    R.mapAccumRight(append, "0", digits); // => ['04321', ['04321', '0432', '043', '04']]
    R.mapAccumRight(append)("0", digits); // => ['04321', ['04321', '0432', '043', '04']]
    R.mapAccumRight(append, "0")(digits); // => ['04321', ['04321', '0432', '043', '04']]
};

() => {
    function squareEnds(elt: number, idx: number, list: number[]) {
        if (idx === 0 || idx === list.length - 1) {
            return elt * elt;
        }
        return elt;
    }

    R.addIndex(R.map)(squareEnds, [8, 5, 3, 0, 9]); // => [64, 5, 3, 0, 81]
    R.addIndex(R.map)(squareEnds)([8, 5, 3, 0, 9]); // => [64, 5, 3, 0, 81]
};

() => {
    R.none(R.isNaN, [1, 2, 3]); // => true
    R.none(R.isNaN, [1, 2, 3, NaN]); // => false
    R.none(R.isNaN)([1, 2, 3, NaN]); // => false
};

() => {
    let list = ["foo", "bar", "baz", "quux"];
    R.nth(1, list); // => 'bar'
    R.nth(-1, list); // => 'quux'
    R.nth(-99, list); // => undefined
    R.nth(-99)(list); // => undefined
};

() => {
    R.partition(R.contains("s"), ["sss", "ttt", "foo", "bars"]);
    R.partition(R.contains("s"))(["sss", "ttt", "foo", "bars"]);
    R.partition((x: number) => x > 2, [1, 2, 3, 4]);
    R.partition((x: number) => x > 2)([1, 2, 3, 4]);
};

() => {
    const a = R.pluck("a")([{a: 1}, {a: 2}]); // => [1, 2]
    const b = R.pluck(0)([[1, 2], [3, 4]]);   // => [1, 3]
};

() => {
    R.prepend("fee", ["fi", "fo", "fum"]); // => ['fee', 'fi', 'fo', 'fum']
    R.prepend("fee")(["fi", "fo", "fum"]); // => ['fee', 'fi', 'fo', 'fum']
};

() => {
    R.range(1, 5);    // => [1, 2, 3, 4]
    R.range(50)(53);  // => [50, 51, 52]
};

() => {
    let numbers = [1, 2, 3];

    function add(a: number, b: number) {
        return a + b;
    }

    R.reduce(add, 10, numbers); // => 16
    R.reduce(add)(10, numbers); // => 16
    R.reduce(add, 10)(numbers); // => 16
};

interface Student {
    name: string;
    score: number;
}

() => {
    const reduceToNamesBy = R.reduceBy((acc: string[], student: Student) => acc.concat(student.name), []);
    const namesByGrade    = reduceToNamesBy((student) => {
        let score = student.score;
        return score < 65 ? "F" :
            score < 70 ? "D" :
                score < 80 ? "C" :
                    score < 90 ? "B" : "A";
    });
    let students          = [{name: "Lucy", score: 92},
        {name: "Drew", score: 85},
        {name: "Bart", score: 62}];
    const names           = namesByGrade(students);
    // {
    //   'A': ['Lucy'],
    //   'B': ['Drew']
    //   'F': ['Bart']
    // }
};

() => {
    let reduceIndexed = R.addIndex(R.reduce);
    let letters       = ["a", "b", "c"];

    function objectify(accObject: { [elem: string]: number }, elem: string, idx: number, list: string[]) {
        accObject[elem] = idx;
        return accObject;
    }

    reduceIndexed(objectify, {}, letters); // => { 'a': 0, 'b': 1, 'c': 2 }
    reduceIndexed(objectify)({}, letters); // => { 'a': 0, 'b': 1, 'c': 2 }
    reduceIndexed(objectify, {})(letters); // => { 'a': 0, 'b': 1, 'c': 2 }
};

interface KeyValuePair<K, V> extends Array<K | V> {
    0: K;
    1: V;
}
type Pair = KeyValuePair<string, number>;

() => {
    let pairs: Pair[] = [["a", 1], ["b", 2], ["c", 3]];

    function flattenPairs(acc: Pair[], pair: Pair): Pair[] {
        return acc.concat(pair);
    }

    R.reduceRight(flattenPairs, [], pairs); // => [ 'c', 3, 'b', 2, 'a', 1 ]
    R.reduceRight(flattenPairs, [])(pairs); // => [ 'c', 3, 'b', 2, 'a', 1 ]
    R.reduceRight(flattenPairs)([], pairs); // => [ 'c', 3, 'b', 2, 'a', 1 ]
};

() => {
    function isOdd(n: number) {
        return n % 2 === 1;
    }

    R.reject(isOdd, [1, 2, 3, 4]); // => [2, 4]
    R.reject(isOdd)([1, 2, 3, 4]); // => [2, 4]
};

() => {
    function lastTwo(val: number, idx: number, list: number[]) {
        return list.length - idx <= 2;
    }

    const rejectIndexed = R.addIndex(R.reject);
    rejectIndexed(lastTwo, [8, 6, 7, 5, 3, 0, 9]); // => [8, 6, 7, 5, 3]
    rejectIndexed(lastTwo)([8, 6, 7, 5, 3, 0, 9]); // => [8, 6, 7, 5, 3]
};

() => {
    R.remove(2, 3, [1, 2, 3, 4, 5, 6, 7, 8]); // => [1,2,6,7,8]
    R.remove(2, 3)([1, 2, 3, 4, 5, 6, 7, 8]); // => [1,2,6,7,8]
    R.remove(2)(3, [1, 2, 3, 4, 5, 6, 7, 8]); // => [1,2,6,7,8]
};

() => {
    R.repeat("hi", 5); // => ['hi', 'hi', 'hi', 'hi', 'hi']
    let obj          = {};
    let repeatedObjs = R.repeat(obj, 5); // => [{}, {}, {}, {}, {}]
    repeatedObjs[0] === repeatedObjs[1]; // => true
};

() => {
    R.reverse([1, 2, 3]);  // => [3, 2, 1]
    R.reverse([1, 2]);     // => [2, 1]
    R.reverse([1]);        // => [1]
    R.reverse([]);         // => []
};

() => {
    let numbers = [1, 2, 3, 4];
    R.scan(R.multiply, 1, numbers); // => [1, 1, 2, 6, 24]
    R.scan(R.multiply, 1)(numbers); // => [1, 1, 2, 6, 24]
    R.scan(R.multiply)(1, numbers); // => [1, 1, 2, 6, 24]
};

() => {
    let xs = R.range(0, 10);
    R.slice(2, 5, xs); // => [2, 3, 4]
    R.slice(2, 5)(xs); // => [2, 3, 4]
    R.slice(2)(5, xs); // => [2, 3, 4]

    let str = "Hello World";
    R.slice(2, 5, str); // => 'llo'
    R.slice(2, 5)(str); // => 'llo'
    R.slice(2)(5, str); // => 'llo'
};

() => {
    function diff(a: number, b: number) {
        return a - b;
    }

    R.sort(diff, [4, 2, 7, 5]); // => [2, 4, 5, 7]
    R.sort(diff)([4, 2, 7, 5]); // => [2, 4, 5, 7]
};

() => {
    const fn        = R.cond([
        [R.equals(0), R.always("water freezes at 0°C")],
        [R.equals(100), R.always("water boils at 100°C")],
        [R.T, (temp: number) => "nothing special happens at " + temp + "°C"]
    ]);
    const a: string = fn(0); // => 'water freezes at 0°C'
    const b: string = fn(50); // => 'nothing special happens at 50°C'
    const c: string = fn(100); // => 'water boils at 100°C'
};

() => {
    R.tail(["fi", "fo", "fum"]); // => ['fo', 'fum']
    R.tail([1, 2, 3]); // => [2, 3]
    R.tail("abc");  // => 'bc'
    R.tail("");     // => ''
};

() => {
    R.take(3, [1, 2, 3, 4, 5]); // => [1,2,3]

    let members  = ["Paul Desmond", "Bob Bates", "Joe Dodge", "Ron Crotty", "Lloyd Davis", "Joe Morello", "Norman Bates",
        "Eugene Wright", "Gerry Mulligan", "Jack Six", "Alan Dawson", "Darius Brubeck", "Chris Brubeck",
        "Dan Brubeck", "Bobby Militello", "Michael Moore", "Randy Jones"];
    let takeFive = R.take(5);
    takeFive(members); // => ["Paul Desmond","Bob Bates","Joe Dodge","Ron Crotty","Lloyd Davis"]
};

() => {
    R.take(3, "Example"); // => "Exa"

    let takeThree = R.take(3);
    takeThree("Example"); // => "Exa"
};

() => {
    const a: string[] = R.takeLast(1, ["foo", "bar", "baz"]); // => ['baz']
    const b: string[] = R.takeLast(2)(["foo", "bar", "baz"]); // => ['bar', 'baz']
    const c: string   = R.takeLast(3, "ramda");               // => 'mda'
    const d: string   = R.takeLast(3)("ramda");               // => 'mda'
};

() => {
    const isNotOne    = (x: number) => x !== 1;
    const a: number[] = R.takeLastWhile(isNotOne, [1, 2, 3, 4]); // => [2, 3, 4]
    const b: number[] = R.takeLastWhile(isNotOne)([1, 2, 3, 4]); // => [2, 3, 4]
};

() => {
    function isNotFour(x: number) {
        return !(x === 4);
    }

    R.takeWhile(isNotFour, [1, 2, 3, 4]); // => [1, 2, 3]
    R.takeWhile(isNotFour)([1, 2, 3, 4]); // => [1, 2, 3]
};

() => {
    const sayX      = (x: number) => console.log("x is " + x);
    const a: number = R.tap(sayX, 100); // => 100
};

() => {
    const a: boolean = R.test(/^x/, "xyz"); // => true
    const b: boolean = R.test(/^y/)("xyz"); // => false
};

() => {
    const a1 = R.times(R.identity, 5); // => [0, 1, 2, 3, 4]
    const a2 = R.times(R.identity)(5); // => [0, 1, 2, 3, 4]
};

() => {
    class Point {
        constructor(public x: number, public y: number) {
            this.x = x;
            this.y = y;
        }

        toStringn() {
            return "new Point(" + this.x + ", " + this.y + ")";
        }
    }
    R.toString(new Point(1, 2)); // => 'new Point(1, 2)'

    R.toString(42); // => '42'
    R.toString("abc"); // => '"abc"'
    R.toString([1, 2, 3]); // => '[1, 2, 3]'
    R.toString({foo: 1, bar: 2, baz: 3}); // => '{"bar": 2, "baz": 3, "foo": 1}'
    R.toString(new Date("2001-02-03T04:05:06Z")); // => 'new Date("2001-02-03T04:05:06.000Z")'
};

() => {
    let numbers    = [1, 2, 3, 4];
    let transducer = R.compose(R.map(R.add(1)), R.take(2));
    let fn         = R.flip<number, number[], number[]>(R.append);
    R.transduce(transducer, fn, [], numbers); // => [2, 3]
    R.transduce(transducer, fn, [])(numbers); // => [2, 3]
    R.transduce(transducer, fn)([], numbers); // => [2, 3]
    R.transduce(transducer)(fn, [], numbers); // => [2, 3]
};

() => {
    const a: Array<Array<number | string>> = R.transpose<number | string>([[1, "a"], [2, "b"], [3, "c"]]); // => [[1, 2, 3], ['a', 'b', 'c']]
    const b: Array<Array<number | string>> = R.transpose<number | string>([[1, 2, 3], ["a", "b", "c"]]); // => [[1, 'a'], [2, 'b'], [3, 'c']]
    const c: number[][]            = R.transpose([[10, 11], [20], [], [30, 31, 32]]); // => [[10, 20, 30], [11, 31], [32]]
};

() => {
    const x          = R.prop("x");
    const a: boolean = R.tryCatch<boolean>(R.prop("x"), R.F)({x: true}); // => true
    const b: boolean = R.tryCatch<boolean>(R.prop("x"), R.F)(null);      // => false
    const c: boolean = R.tryCatch<boolean>(R.and, R.F)(true, true);      // => true
};

() => {
    R.uniq([1, 1, 2, 1]); // => [1, 2]
    R.uniq([{}, {}]);     // => [{}, {}]
    R.uniq([1, "1"]);     // => [1, '1']
};

() => {
    function strEq(a: any, b: any) {
        return String(a) === String(b);
    }

    R.uniqWith(strEq, [1, "1", 2, 1]); // => [1, 2]
    R.uniqWith(strEq)([1, "1", 2, 1]); // => [1, 2]
    R.uniqWith(strEq)([{}, {}]);       // => [{}]
    R.uniqWith(strEq)([1, "1", 1]);    // => [1]
    R.uniqWith(strEq)(["1", 1, 1]);    // => ['1']
};

() => {
    R.equals(R.unnest([1, [2], [[3]]]), [1, 2, [3]]); // => true
    R.equals(R.unnest<number>([[1, 2], [3, 4], [5, 6]]), [1, 2, 3, 4, 5, 6]); // => true
};

() => {
    R.xprod([1, 2], ["a", "b"]); // => [[1, 'a'], [1, 'b'], [2, 'a'], [2, 'b']]
    R.xprod([1, 2])(["a", "b"]); // => [[1, 'a'], [1, 'b'], [2, 'a'], [2, 'b']]
};

() => {
    R.zip([1, 2, 3], ["a", "b", "c"]); // => [[1, 'a'], [2, 'b'], [3, 'c']]
    R.zip([1, 2, 3])(["a", "b", "c"]); // => [[1, 'a'], [2, 'b'], [3, 'c']]
};

() => {
    R.zipObj(["a", "b", "c"], [1, 2, 3]); // => {a: 1, b: 2, c: 3}
    R.zipObj(["a", "b", "c"])([1, 2, 3]); // => {a: 1, b: 2, c: 3}
};

() => {
    function f(x: number, y: string) {
        // ...
    }

    R.zipWith(f, [1, 2, 3], ["a", "b", "c"]); // => [f(1, 'a'), f(2, 'b'), f(3, 'c')]
    R.zipWith(f)([1, 2, 3], ["a", "b", "c"]); // => [f(1, 'a'), f(2, 'b'), f(3, 'c')]
    R.zipWith(f, [1, 2, 3])(["a", "b", "c"]); // => [f(1, 'a'), f(2, 'b'), f(3, 'c')]
};

/*****************************************************************
 * Object category
 */
() => {
    interface ABC { a: number; b: number; c: number; }
    const a: ABC = R.assoc("c", 3, {a: 1, b: 2}); // => {a: 1, b: 2, c: 3}
    const b: ABC = R.assoc("c")(3, {a: 1, b: 2}); // => {a: 1, b: 2, c: 3}
    const c: ABC = R.assoc("c", 3)({a: 1, b: 2}); // => {a: 1, b: 2, c: 3}
};

() => {
    const a1 = R.dissoc<{ a: number, c: number }>("b", {a: 1, b: 2, c: 3}); // => {a: 1, c: 3}
    const a2 = R.dissoc("b", {a: 1, b: 2, c: 3}); // => {a: 1, c: 3}
    const a4 = R.dissoc("b")<{ a: number, c: number }>({a: 1, b: 2, c: 3}); // => {a: 1, c: 3}
};

() => {
    const testPath = ["x", 0, "y"];
    const testObj  = {x: [{y: 2, z: 3}, {y: 4, z: 5}]};

    R.assocPath(testPath, 42, testObj); // => {x: [{y: 42, z: 3}, {y: 4, z: 5}]}
    R.assocPath(testPath, 42)(testObj); // => {x: [{y: 42, z: 3}, {y: 4, z: 5}]}
    R.assocPath(testPath)(42)(testObj); // => {x: [{y: 42, z: 3}, {y: 4, z: 5}]}
    R.assocPath(testPath)(42, testObj); // => {x: [{y: 42, z: 3}, {y: 4, z: 5}]}
};

() => {
    const a1 = R.dissocPath(["a", "b", "c"], {a: {b: {c: 42}}}); // => {a: {b: {}}}
    // optionally specify return type
    const a2 = R.dissocPath<{ a: { b: number } }>(["a", "b", "c"], {a: {b: {c: 42}}}); // => {a: {b: {}}}
    const a3 = R.dissocPath(["a", "b", "c"])({a: {b: {c: 42}}}); // => {a: {b: {}}}

    const testPath = ["x", 0, "y"];
    const testObj  = {x: [{y: 2, z: 3}, {y: 4, z: 5}]};

    R.dissocPath(testPath, testObj); // => {x: [{z: 3}, {y: 4, z: 5}]}
    R.dissocPath(testPath)(testObj); // => {x: [{z: 3}, {y: 4, z: 5}]}
};

() => {
    let obj1                  = [{}, {}, {}];
    let obj2                  = [{a: 1}, {a: 2}, {a: 3}];
    const a1: any[]           = R.clone(obj1);
    const a2: Array<{ a: number }> = R.clone(obj2);
    const a3: any             = R.clone({});
    const a4: number          = R.clone(10);
    const a5: string          = R.clone("foo");
    const a6: number          = R.clone(Date.now());
};

() => {
    let o1                                        = {a: 1, b: 2, c: 3, d: 4};
    let o2                                        = {a: 10, b: 20, c: 3, d: 40};
    const a1                                      = R.eqProps("a", o1, o2); // => false
    const a2                                      = R.eqProps("c", o1, o2); // => true
    const a3: <T, U>(obj1: T, obj2: U) => boolean = R.eqProps("c");
    const a4: <U>(obj2: U) => boolean             = R.eqProps("c", o1);
};

() => {
    const a1 = R.evolve({elapsed: R.add(1), remaining: R.add(-1)}, {name: "Tomato", elapsed: 100, remaining: 1400});
    const a2 = R.evolve({elapsed: R.add(1), remaining: R.add(-1)})({name: "Tomato", elapsed: 100, remaining: 1400});
};

() => {
    // let tomato = {firstName: 'Tomato ', data: {elapsed: 100, remaining: 1400}, id:123};
    // let transformations = {
    //     firstName: R.trim,
    //     lastName: R.trim, // Will not get invoked.
    //     data: {elapsed: R.add(1), remaining: R.add(-1)}
    // };
    // const a = R.evolve(transformations, tomato); // => {firstName: 'Tomato', data: {elapsed: 101, remaining: 1399}, id:123}
    // const b = R.evolve(transformations)(tomato); // => {firstName: 'Tomato', data: {elapsed: 101, remaining: 1399}, id:123}
};

() => {
    const hasName     = R.has("name");
    const a1: boolean = hasName({name: "alice"});   // => true
    const a2: boolean = hasName({name: "bob"});     // => true
    const a3: boolean = hasName({});                // => false

    const point       = {x: 0, y: 0};
    const pointHas    = R.flip(R.has)(point);
    const b1: boolean = pointHas("x");  // => true
    const b2: boolean = pointHas("y");  // => true
    const b3: boolean = pointHas("z");  // => false
};

class Rectangle {
    constructor(public width: number, public height: number) {
        this.width  = width;
        this.height = height;
    }

    area(): number {
        return this.width * this.height;
    }
}

() => {
    let square = new Rectangle(2, 2);
    R.hasIn("width", square);  // => true
    R.hasIn("area", square);  // => true
    R.flip(R.hasIn)(square)("area");  // => true
};

() => {
    let raceResultsByFirstName = {
        first : "alice",
        second: "jake",
        third : "alice",
    };
    R.invert(raceResultsByFirstName);
    // => { 'alice': ['first', 'third'], 'jake':['second'] }
};

() => {
    let raceResults0 = {
        first : "alice",
        second: "jake"
    };
    R.invertObj(raceResults0);
    // => { 'alice': 'first', 'jake':'second' }

    // Alternatively:
    let raceResults1 = ["alice", "jake"];
    R.invertObj(raceResults1);
    // => { 'alice': '0', 'jake':'1' }
};

() => {
    R.keys({a: 1, b: 2, c: 3}); // => ['a', 'b', 'c']
};

() => {
    let f = new F();
    R.keysIn(f); // => ['x', 'y']
};

() => {
    let xLens = R.lens(R.prop("x"), R.assoc("x"));
    R.view(xLens, {x: 1, y: 2});            // => 1
    R.view(xLens)({x: 1, y: 2});            // => 1
    R.set(xLens, 4, {x: 1, y: 2});          // => {x: 4, y: 2}
    R.set(xLens)(4, {x: 1, y: 2});          // => {x: 4, y: 2}
    R.set(xLens, 4)({x: 1, y: 2});          // => {x: 4, y: 2}
    R.over(xLens, R.negate, {x: 1, y: 2});  // => {x: -1, y: 2}
    R.over(xLens, R.negate)({x: 1, y: 2});  // => {x: -1, y: 2}
    R.over(xLens)(R.negate, {x: 1, y: 2});  // => {x: -1, y: 2}
};

() => {
    let headLens = R.lensIndex(0);
    R.view(headLens, ["a", "b", "c"]);            // => 'a'
    R.set(headLens, "x", ["a", "b", "c"]);        // => ['x', 'b', 'c']
    R.over(headLens, R.toUpper, ["a", "b", "c"]); // => ['A', 'b', 'c']
};

() => {
    let xLens = R.lensProp("x");
    R.view(xLens, {x: 1, y: 2});            // => 1
    R.set(xLens, 4, {x: 1, y: 2});          // => {x: 4, y: 2}
    R.over(xLens, R.negate, {x: 1, y: 2});  // => {x: -1, y: 2}
};

() => {
    const xyLens  = R.lensPath(["x", 0, "y"]);
    const testObj = {x: [{y: 2, z: 3}, {y: 4, z: 5}]};

    R.view(xyLens, testObj);            // => 2
    R.set(xyLens, 4, testObj);          // => {x: [{y: 4, z: 3}, {y: 4, z: 5}]}
    R.over(xyLens, R.negate, testObj);  // => {x: [{y: -2, z: 3}, {y: 4, z: 5}]}
};

() => {
    R.keys({a: 1, b: 2, c: 3}); // => ['a', 'b', 'c']
};

() => {
    let f = new F();
    R.keysIn(f); // => ['x', 'y']
};

() => {
    let headLens = R.lens(
        function get(arr: number[]) {
            return arr[0];
        },
        function set(val: number, arr: number[]) {
            return [val].concat(arr.slice(1));
        }
    );
    headLens([10, 20, 30, 40]); // => 10
    headLens.set("mu", [10, 20, 30, 40]); // => ['mu', 20, 30, 40]

    let phraseLens = R.lens(
        function get(obj: any) {
            return obj.phrase;
        },
        function set(val: string, obj: any) {
            let out    = R.clone(obj);
            out.phrase = val;
            return out;
        }
    );
    let obj1       = {phrase: "Absolute filth . . . and I LOVED it!"};
    let obj2       = {phrase: "What's all this, then?"};
    phraseLens(obj1); // => 'Absolute filth . . . and I LOVED it!'
    phraseLens(obj2); // => "What's all this, then?"
    phraseLens.set("Ooh Betty", obj1); // => { phrase: 'Ooh Betty'}
};

() => {
    let phraseLens = R.lensProp("phrase");
    let obj1       = {phrase: "Absolute filth . . . and I LOVED it!"};
    let obj2       = {phrase: "What's all this, then?"};
    phraseLens(obj1); // => 'Absolute filth . . . and I LOVED it!'
    phraseLens(obj2); // => "What's all this, then?"
    phraseLens.set("Ooh Betty", obj1); // => { phrase: 'Ooh Betty'}
};

() => {
    R.merge({name: "fred", age: 10}, {age: 40});
    // => { 'name': 'fred', 'age': 40 }

    let resetToDefault = R.flip(R.merge)({x: 0});
    resetToDefault({x: 5, y: 2}); // => {x: 0, y: 2}
};

() => {
    const a = R.mergeAll([{foo: 1}, {bar: 2}, {baz: 3}]); // => {foo:1,bar:2,baz:3}
    const b = R.mergeAll([{foo: 1}, {foo: 2}, {bar: 2}]); // => {foo:2,bar:2}
};

() => {
    const a = R.mergeWith(R.concat,
        {a: true, values: [10, 20]},
        {b: true, values: [15, 35]});
    // => { a: true, b: true, values: [10, 20, 15, 35] }
};

() => {
    let concatValues = (k: string, l: string, r: string) => k === "values" ? R.concat(l, r) : r;
    R.mergeWithKey(concatValues,
        {a: true, thing: "foo", values: [10, 20]},
        {b: true, thing: "bar", values: [15, 35]});
    const merge = R.mergeWithKey(concatValues);
    merge({a: true, thing: "foo", values: [10, 20]}, {b: true, thing: "bar", values: [15, 35]});
};

() => {
    const orValue  = "N/A";
    const testPath = ["x", 0, "y"];
    const testObj  = {x: [{y: 2, z: 3}, {y: 4, z: 5}]};

    R.pathOr(orValue, testPath, testObj); // => 2
    R.pathOr(orValue, testPath)(testObj); // => 2
    R.pathOr(orValue)(testPath)(testObj); // => 2
    R.pathOr(orValue)(testPath, testObj); // => 2
    R.pathOr(orValue, testPath, {c: {b: 2}}); // => "N/A"
};

() => {
    const a: boolean = R.pathSatisfies(x => x > 0, ["x"], {x: 1, y: 2}); // => true
    const b: boolean = R.pathSatisfies(x => x > 0, ["x"])({x: 1, y: 2}); // => true
    const c: boolean = R.pathSatisfies(x => x > 0)(["x"])({x: 1, y: 2}); // => true
};

() => {
    function isPositive(n: number) {
        return n > 0;
    }

    const a1 = R.pickBy(isPositive, {a: 1, b: 2, c: -1, d: 0, e: 5}); // => {a: 1, b: 2, e: 5}
    function containsBackground(val: any) {
        return val.bgcolor;
    }

    let colors = {1: {color: "read"}, 2: {color: "black", bgcolor: "yellow"}};
    R.pickBy(containsBackground, colors); // => {2: {color: 'black', bgcolor: 'yellow'}}

    function isUpperCase(val: number, key: string) {
        return key.toUpperCase() === key;
    }

    R.pickBy(isUpperCase, {a: 1, b: 2, A: 3, B: 4}); // => {A: 3, B: 4}
};

() => {
    const a1 = R.pick(["a", "d"], {a: 1, b: 2, c: 3, d: 4}); // => {a: 1, d: 4}
    const a2 = R.pick<any, { a: number }>(["a", "e", "f"], {a: 1, b: 2, c: 3, d: 4}); // => {a: 1}
    const a3 = R.pick(["a", "e", "f"])({a: 1, b: 2, c: 3, d: 4}); // => {a: 1}
    const a4 = R.pick(["a", "e", "f"], [1, 2, 3, 4]); // => {a: 1}
};

() => {
    const matchPhrases = (xs: string[]) => R.objOf("must",
        R.map(
            (x: string) => R.objOf("match_phrase", x),
            xs
        )
    );

    const out: { must: Array<{ match_phrase: string }> } =
              matchPhrases(["foo", "bar", "baz"]);
};

() => {
    R.omit(["a", "d"], {a: 1, b: 2, c: 3, d: 4}); // => {b: 2, c: 3}
    R.omit(["a", "d"])({a: 1, b: 2, c: 3, d: 4}); // => {b: 2, c: 3}
};

() => {
    R.fromPairs([["a", 1], ["b", 2], ["c", 3]]); // => {a: 1, b: 2, c: 3}
};

() => {
    R.pair("foo", "bar"); // => ['foo', 'bar']
    let p         = R.pair("foo", 1); // => ['foo', 'bar']
    let x: string = p[0];
    let y: number = p[1];
};

() => {
    let headLens = R.lensIndex(0);
    R.over(headLens, R.toUpper, ["foo", "bar", "baz"]); // => ['FOO', 'bar', 'baz']
};

() => {
    R.pickAll(["a", "d"], {a: 1, b: 2, c: 3, d: 4}); // => {a: 1, d: 4}
    R.pickAll(["a", "d"])({a: 1, b: 2, c: 3, d: 4}); // => {a: 1, d: 4}
    R.pickAll(["a", "e", "f"], {a: 1, b: 2, c: 3, d: 4}); // => {a: 1, e: undefined, f: undefined}
    R.pickAll(["a", "e", "f"])({a: 1, b: 2, c: 3, d: 4}); // => {a: 1, e: undefined, f: undefined}
};

() => {
    function isUpperCase(val: number, key: string) {
        return key.toUpperCase() === key;
    }

    R.pickBy(isUpperCase, {a: 1, b: 2, A: 3, B: 4}); // => {A: 3, B: 4}
};

() => {
    let abby = {name: "Abby", age: 7, hair: "blond", grade: 2};
    let fred = {name: "Fred", age: 12, hair: "brown", grade: 7};
    let kids = [abby, fred];
    R.project(["name", "grade"], kids); // => [{name: 'Abby', grade: 2}, {name: 'Fred', grade: 7}]
};

() => {
    let x: number = <number> R.prop("x", {x: 100}); // => 100
    const a       = R.prop("x", {}); // => undefined
};

() => {
    let alice               = {
        name: "ALICE",
        age : 101
    };
    let favorite            = R.prop("favoriteLibrary");
    let favoriteWithDefault = R.propOr("Ramda", "favoriteLibrary");

    const s1 = favorite(alice);  // => undefined
    const s2 = favoriteWithDefault(alice);  // => 'Ramda'
};

() => {
    const a: boolean = R.propSatisfies(x => x > 0, "x", {x: 1, y: 2}); // => true
    const b: boolean = R.propSatisfies(x => x > 0, "x")({x: 1, y: 2}); // => true
    const c: boolean = R.propSatisfies(x => x > 0)("x")({x: 1, y: 2}); // => true
};

() => {
    R.props(["x", "y"], {x: 1, y: 2}); // => [1, 2]
    R.props(["c", "a", "b"], {b: 2, a: 1}); // => [undefined, 1, 2]

    let fullName = R.compose(R.join(" "), R.props(["first", "last"]));
    fullName({last: "Bullet-Tooth", age: 33, first: "Tony"}); // => 'Tony Bullet-Tooth'
};

() => {
    const a = R.toPairs<string, number>({a: 1, b: 2, c: 3}); // => [['a', 1], ['b', 2], ['c', 3]]
};

() => {
    let f    = new F();
    const a1 = R.toPairsIn(f); // => [['x','X'], ['y','Y']]
    const a2 = R.toPairsIn<string, string>(f); // => [['x','X'], ['y','Y']]
};

() => {
    const a = R.values({a: 1, b: 2, c: 3}); // => [1, 2, 3]
};

() => {
    let f   = new F();
    const a = R.valuesIn(f); // => ['X', 'Y']
};

() => {
    let spec        = {x: 2};
    let x1: boolean = R.where(spec, {w: 10, x: 2, y: 300}); // => true
    let x2: boolean = R.where(spec, {x: 1, y: "moo", z: true}); // => false
    let x3: boolean = R.where(spec)({w: 10, x: 2, y: 300}); // => true
    let x4: boolean = R.where(spec)({x: 1, y: "moo", z: true}); // => false

    // There's no way to represent the below functionality in typescript
    // per http://stackoverflow.com/a/29803848/632495
    // will need a work around.

    let spec2 = {
        x: (val: number, obj: any) => val + obj.y > 10
    };
    R.where(spec2, {x: 2, y: 7}); // => false
    R.where(spec2, {x: 3, y: 8}); // => true

    let xs = [{x: 2, y: 1}, {x: 10, y: 2}, {x: 8, y: 3}, {x: 10, y: 4}];
    R.filter(R.where({x: 10}), xs); // ==> [{x: 10, y: 2}, {x: 10, y: 4}]
    R.filter(R.where({x: 10}))(xs); // ==> [{x: 10, y: 2}, {x: 10, y: 4}]
};

() => {
    // pred :: Object -> Boolean
    let pred = R.whereEq({a: 1, b: 2});
    pred({a: 1});              // => false
    pred({a: 1, b: 2});        // => true
    pred({a: 1, b: 2, c: 3});  // => true
    pred({a: 1, b: 1});        // => false
    R.whereEq({a: "one"}, {a: "one"}); // => true
};

() => {
    const a: number[] = R.without([1, 2], [1, 2, 1, 3, 4]); // => [3, 4]
};

() => {
    let mapIndexed = R.addIndex(R.map);
    mapIndexed((val: string, idx: number) => idx + "-" + val)(["f", "o", "o", "b", "a", "r"]);
    // => ['0-f', '1-o', '2-o', '3-b', '4-a', '5-r']
    mapIndexed((rectangle: Rectangle, idx: number): number => rectangle.area() * idx, [new Rectangle(1, 2), new Rectangle(4, 7)]);
    // => [2, 56]
};

() => {
    let reduceIndexed = R.addIndex(R.reduce);
    reduceIndexed((acc: string, val: string, idx: number) => acc + "," + idx + "-" + val, "", ["f", "o", "o", "b", "a", "r"]);
    // => ['0-f,1-o,2-o,3-b,4-a,5-r']
};

() => {
    let t           = R.always("Tee");
    const x: string = t(); // => 'Tee'
};

() => {
    const x: number[] = R.ap([R.multiply(2), R.add(3)], [1, 2, 3]); // => [2, 4, 6, 4, 5, 6]
    const y: number[] = R.ap([R.multiply(2), R.add(3)])([1, 2, 3]); // => [2, 4, 6, 4, 5, 6]
};

() => {
    let nums = [1, 2, 3, -99, 42, 6, 7];
    R.apply(Math.max, nums); // => 42
    R.apply(Math.max)(nums); // => 42
};

() => {
    interface T { sum: number; nested: { mul: number; }; }
    const getMetrics = R.applySpec<T>({
        sum: R.add, nested: {mul: R.multiply}
    });
    const result     = getMetrics(2, 4); // => { sum: 6, nested: { mul: 8 } }
};

() => {
    function takesThreeArgs(a: number, b: number, c: number) {
        return [a, b, c];
    }

    takesThreeArgs.length; // => 3
    takesThreeArgs(1, 2, 3); // => [1, 2, 3]

    let takesTwoArgs = R.binary(takesThreeArgs);
    takesTwoArgs.length; // => 2
    // Only 2 arguments are passed to the wrapped function
    takesTwoArgs(1, 2, 3); // => [1, 2, undefined]
};

() => {
    let indentN = R.pipe(R.times(R.always(" ")),
        R.join(""),
        R.replace(/^(?!$)/gm)
    );

    let format = R.converge(
        R.call, [
            R.pipe(R.prop("indent"), indentN),
            R.prop("value")
        ]
    );

    format({indent: 2, value: "foo\nbar\nbaz\n"}); // => '  foo\n  bar\n  baz\n'
};

() => {
    interface T { age: number; }
    let cmp    = R.comparator((a: T, b: T) => a.age < b.age);
    let people = [
        {name: "Agy", age: 33}, {name: "Bib", age: 15}, {name: "Cari", age: 16}
    ];
    R.sort(cmp, people);
};

() => {
<<<<<<< HEAD
    function add(a: number, b: number) {
        return a + b;
    }
=======
    var people = [
        {name: 'Agy', age:33}, {name: 'Bib', age: 15}, {name: 'Cari', age: 16}
    ];

    R.sortWith([R.ascend(R.prop('age')), R.descend(R.prop('name'))], people);
}

() => {
    var add = function(a: number, b: number) { return a + b; };
    var multiply = function(a: number, b: number) { return a * b; };
    var subtract = function(a: number, b: number) { return a - b; };
>>>>>>> 7c9006cd

    function multiply(a: number, b: number) {
        return a * b;
    }

    function subtract(a: number, b: number) {
        return a - b;
    }

    // ≅ multiply( add(1, 2), subtract(1, 2) );
    const x: number = R.converge(multiply, [add, subtract])(1, 2); // => -3

    function add3(a: number, b: number, c: number) {
        return a + b + c;
    }

    const y: number = R.converge(add3, [multiply, add, subtract])(1, 2); // => 4
};

() => {
    const f0         = R.compose(Math.pow);
    const f1         = R.compose(R.negate, Math.pow);
    const f2         = R.compose(R.inc, R.negate, Math.pow);
    const f3         = R.compose(R.inc, R.inc, R.negate, Math.pow);
    const f4         = R.compose(R.inc, R.inc, R.inc, R.negate, Math.pow);
    const f5         = R.compose(R.inc, R.inc, R.inc, R.inc, R.negate, Math.pow);
    const x0: number = f0(3, 4); // -(3^4) + 1
    const x1: number = f1(3, 4); // -(3^4) + 1
    const x2: number = f2(3, 4); // -(3^4) + 1
    const x3: number = f3(3, 4); // -(3^4) + 1
    const x4: number = f4(3, 4); // -(3^4) + 1
    const x5: number = f5(3, 4); // -(3^4) + 1
};

() => {
    function fn(a: string, b: number, c: string) {
        return [a, b, c];
    }

    const gn        = R.compose(R.length, fn);
    const x: number = gn("Hello", 4, "world");
};

(() => {
    function Circle(r: number) {
        this.r      = r;
        this.colors = Array.prototype.slice.call(arguments, 1);
    }

    Circle.prototype.area = () => Math.PI * Math.pow(this.r, 2);

    let circleN = R.constructN(2, Circle);
    let c1      = circleN(1, "red");
    let circle  = R.construct(Circle);
    c1          = circle(1, "red");
})();

/*****************************************************************
 * Relation category
 */
() => {
    let numbers = [1.0, 1.1, 1.2, 2.0, 3.0, 2.2];
    let letters = R.split("", "abcABCaaaBBc");
    R.countBy(Math.floor)(numbers);    // => {'1': 3, '2': 2, '3': 1}
    R.countBy(R.toLower)(letters);   // => {'a': 5, 'b': 4, 'c': 3}
};

() => {
    R.difference([1, 2, 3, 4], [7, 6, 5, 4, 3]); // => [1,2]
    R.difference([7, 6, 5, 4, 3], [1, 2, 3, 4]); // => [7,6,5]
};

() => {
    function cmp(x: any, y: any) {
        return x.a === y.a;
    }

    let l1 = [{a: 1}, {a: 2}, {a: 3}];
    let l2 = [{a: 3}, {a: 4}];
    R.differenceWith(cmp, l1, l2); // => [{a: 1}, {a: 2}]
};

() => {
    R.equals(1, 1); // => true
    R.equals("2", "1"); // => false
    R.equals([1, 2, 3], [1, 2, 3]); // => true

    let a: any = {};
    a.v        = a;
    let b: any = {};
    b.v        = b;
    R.equals(a, b); // => true
};

() => {
    const a1 = R.identity(1); // => 1
    let obj  = {};
    const a2 = R.identity([1, 2, 3]);
    const a3 = R.identity(["a", "b", "c"]);
    const a4 = R.identity(obj) === obj; // => true
};

() => {
    let o = {};
    R.identical(o, o); // => true
    R.identical(1, 1); // => true
    R.identical("2", "1"); // => false
    R.identical([], []); // => false
    R.identical(0, -0); // => false
    R.identical(NaN, NaN); // => true
};

() => {
    const testPath = ["x", 0, "y"];
    const testObj  = {x: [{y: 2, z: 3}, {y: 4, z: 5}]};

    R.path(testPath, testObj); // => 2
    R.path(testPath)(testObj); // => 2
};

() => {
    let sortByAgeDescending = R.sortBy(R.compose(R.negate, R.prop("age")));
    let alice               = {
        name: "ALICE",
        age : 101
    };
    let bob                 = {
        name: "Bob",
        age : -10
    };
    let clara               = {
        name: "clara",
        age : 314.159
    };
    let people              = [clara, bob, alice];
    sortByAgeDescending(people); // => [alice, bob, clara]
};

() => {
    let sortByNameCaseInsensitive = R.sortBy(R.compose(R.toLower, R.prop("name")));
    let alice                     = {
        name: "ALICE",
        age : 101
    };
    let bob                       = {
        name: "Bob",
        age : -10
    };
    let clara                     = {
        name: "clara",
        age : 314.159
    };
    let people                    = [clara, bob, alice];
    sortByNameCaseInsensitive(people); // => [alice, bob, clara]
};

() => {
    const a: number[][] = R.splitAt(1, [1, 2, 3]);        // => [[1], [2, 3]]
    const b: number[][] = R.splitAt(1)([1, 2, 3]);        // => [[1], [2, 3]]
    const c: string[]   = R.splitAt(5, "hello world");      // => ['hello', ' world']
    const d: string[]   = R.splitAt(-1, "foobar");          // => ['fooba', 'r']
};

() => {
    const a: number[][] = R.splitWhen(R.equals(2), [1, 2, 3, 1, 2, 3]);   // => [[1], [2, 3, 1, 2, 3]]
    const b: number[][] = R.splitWhen(R.equals(2))([1, 2, 3, 1, 2, 3]);   // => [[1], [2, 3, 1, 2, 3]]
};

() => {
    R.add(2, 3);       // =>  5
    R.add(7)(10);      // => 17
    R.add("Hello", " World");  // =>  "Hello World"
    R.add("Hello")(" World");  // =>  "Hello World"
};

() => {
    R.dec(42); // => 41
};

() => {
    R.divide(71, 100); // => 0.71

    let half = R.flip(R.divide)(2);
    half(42); // => 21

    let reciprocal = R.divide(1);
    reciprocal(4);   // => 0.25
};

() => {
    R.gt(2, 6); // => false
    R.gt(2, 0); // => true
    R.gt(2, 2); // => false
    R.flip(R.gt)(2)(10); // => true
    R.gt(2)(10); // => false
};

() => {
    R.gte(2, 6); // => false
    R.gte(2, 0); // => true
    R.gte(2, 2); // => false
    R.flip(R.gte)(2)(10); // => true
    R.gte(2)(10); // => false
};

() => {
    R.isNaN(NaN);        // => true
    R.isNaN(undefined);  // => false
    R.isNaN({});         // => false
};

() => {
    R.lt(2, 6); // => true
    R.lt(2, 0); // => false
    R.lt(2, 2); // => false
    R.lt(5)(10); // => true
    R.flip(R.lt)(5)(10); // => false // right-sectioned currying
};

() => {
    R.lte(2, 6); // => true
    R.lte(2, 0); // => false
    R.lte(2, 2); // => true
    R.flip(R.lte)(2)(1); // => true
    R.lte(2)(10); // => true
};

() => {
    R.mathMod(-17, 5);  // => 3
    R.mathMod(17, 5);   // => 2
    R.mathMod(17, -5);  // => NaN
    R.mathMod(17, 0);   // => NaN
    R.mathMod(17.2, 5); // => NaN
    R.mathMod(17, 5.3); // => NaN

    let clock = R.flip(R.mathMod)(12);
    clock(15); // => 3
    clock(24); // => 0

    let seventeenMod = R.mathMod(17);
    seventeenMod(3);  // => 2
};

() => {
    let hasName = R.has("name");
    hasName({name: "alice"});   // => true
    hasName({name: "bob"});     // => true
    hasName({});                // => false

    let point    = {x: 0, y: 0};
    let pointHas = R.flip(R.has)(point);
    pointHas("x");  // => true
    pointHas("y");  // => true
    pointHas("z");  // => false
};

() => {
    let x: R.Ord = R.max(7, 3); // => 7
    let y: R.Ord = R.max("a", "z"); // => 'z'
};

() => {
    function cmp(obj: { x: R.Ord }) {
        return obj.x;
    }

    let a = {x: 1};
    let b = {x: 2};
    let c = {x: 3};
    let d = {x: "a"};
    let e = {x: "z"};
    R.maxBy(cmp, a, c); // => {x: 3}
    R.maxBy(cmp)(a, c); // => {x: 3}
    R.maxBy(cmp)(a)(b);
    R.maxBy(cmp)(d)(e);
};

() => {
    const a: number = R.mean([2, 7, 9]); // => 6
    const b: number = R.mean([]); // => NaN
};

() => {
    const a: number = R.median([7, 2, 10, 9]); // => 8
    const b: number = R.median([]); // => NaN
};

() => {
    let x: R.Ord = R.min(9, 3); // => 3
    let y: R.Ord = R.min("a", "z"); // => 'a'
};

() => {
    function cmp(obj: { x: R.Ord }) {
        return obj.x;
    }

    let a = {x: 1};
    let b = {x: 2};
    let c = {x: 3};
    let d = {x: "a"};
    let e = {x: "z"};
    R.minBy(cmp, a, b); // => {x: 1}
    R.minBy(cmp)(a, b); // => {x: 1}
    R.minBy(cmp)(a)(c);
    R.minBy(cmp, d, e);
};

() => {
    R.modulo(17, 3); // => 2
    // JS behavior:
    R.modulo(-17, 3); // => -2
    R.modulo(17, -3); // => 2

    let isOdd = R.flip(R.modulo)(2);
    isOdd(42); // => 0
    isOdd(21); // => 1
};

() => {
    let double = R.multiply(2);
    let triple = R.multiply(3);
    double(3);       // =>  6
    triple(4);       // => 12
    R.multiply(2, 5);  // => 10
};

() => {
    R.negate(42); // => -42
};

() => {
    R.product([2, 4, 6, 8, 100, 1]); // => 38400
};

() => {
    R.subtract(10, 8); // => 2

    let minus5 = R.flip(R.subtract)(5);
    minus5(17); // => 12

    let complementaryAngle = R.subtract(90);
    complementaryAngle(30); // => 60
    complementaryAngle(72); // => 18
};

() => {
    R.sum([2, 4, 6, 8, 100, 1]); // => 121
};

() => {
    const a: number[] = R.symmetricDifference([1, 2, 3, 4], [7, 6, 5, 4, 3]); // => [1,2,7,6,5]
    const b: number[] = R.symmetricDifference([7, 6, 5, 4, 3])([1, 2, 3, 4]); // => [7,6,5,1,2]
};

() => {
    const eqA = R.eqBy(R.prop("a"));
    const l1  = [{a: 1}, {a: 2}, {a: 3}, {a: 4}];
    const l2  = [{a: 3}, {a: 4}, {a: 5}, {a: 6}];
    R.symmetricDifferenceWith(eqA, l1, l2); // => [{a: 1}, {a: 2}, {a: 5}, {a: 6}]
    R.symmetricDifferenceWith(eqA)(l1, l2); // => [{a: 1}, {a: 2}, {a: 5}, {a: 6}]
    const c: (a: any[]) => any[] = R.symmetricDifferenceWith(eqA)(l1); // => [{a: 1}, {a: 2}, {a: 5}, {a: 6}]
};

/*****************************************************************
 * String category
 */
() => {
    R.replace("foo", "bar", "foo foo foo"); // => 'bar foo foo'
    R.replace("foo", "bar")("foo foo foo"); // => 'bar foo foo'
    R.replace("foo")("bar")("foo foo foo"); // => 'bar foo foo'
    R.replace(/foo/, "bar", "foo foo foo"); // => 'bar foo foo'

    // Use the "g" (global) flag to replace all occurrences:
    R.replace(/foo/g, "bar", "foo foo foo"); // => 'bar bar bar'
    R.replace(/foo/g, "bar")("foo foo foo"); // => 'bar bar bar'
    R.replace(/foo/g)("bar")("foo foo foo"); // => 'bar bar bar'
};

/*****************************************************************
 * Is category
 */
() => {
    R.is(Object, {}); // => true
    R.is(Object)({}); // => true
    R.is(Number, 1); // => true
    R.is(Number)(1); // => true
    R.is(Object, 1); // => false
    R.is(Object)(1); // => false
    R.is(String, "s"); // => true
    R.is(String)("s"); // => true
    R.is(String, new String("")); // => true
    R.is(String)(new String("")); // => true
    R.is(Object, new String("")); // => true
    R.is(Object)(new String("")); // => true
    R.is(Object, "s"); // => false
    R.is(Object)("s"); // => false
    R.is(Number, {}); // => false
    R.is(Number)({}); // => false
};

/*****************************************************************
 * Logic category
 */
() => {
    function gt10(x: number) {
        return x > 10;
    }

    function even(x: number) {
        return x % 2 === 0;
    }

    let f = R.allPass([gt10, even]);
    f(11); // => false
    f(12); // => true
};

() => {
    R.and(false, true); // => false
    R.and(0, []); // => 0
    R.and(0)([]); // => 0
    R.and(null, ""); // => null
    let Why: any = ((val: boolean) => {
        let why: any;
        why.val = val;
        why.and = (x: boolean) => this.val && x;
        return Why;
    })(true);
    let why      = new Why(true);
    R.and(why, false); // false
};

() => {
    function gt10(x: number) {
        return x > 10;
    }

    function even(x: number) {
        return x % 2 === 0;
    }

    let f = R.anyPass([gt10, even]);
    f(11); // => true
    f(8); // => true
    f(9); // => false
};

() => {
    function gt10(x: number) {
        return x > 10;
    }

    function even(x: number) {
        return x % 2 === 0;
    }

    let f = R.both(gt10, even);
    let g = R.both(gt10)(even);
    f(100); // => true
    f(101); // => false
};

() => {
    function isEven(n: number) {
        return n % 2 === 0;
    }

    let isOdd = R.complement(isEven);
    isOdd(21); // => true
    isOdd(42); // => false
};

(() => {
    R.eqBy(Math.abs, 5, -5); // => true
});

() => {
    let defaultTo42 = R.defaultTo(42);
    defaultTo42(null);  // => 42
    defaultTo42(undefined);  // => 42
    defaultTo42("Ramda");  // => 'Ramda'
};

() => {
    function gt10(x: number) {
        return x > 10;
    }

    function even(x: number) {
        return x % 2 === 0;
    }

    let f = R.either(gt10, even);
    let g = R.either(gt10)(even);
    f(101); // => true
    f(8); // => true
};

() => {
    // Flatten all arrays in the list but leave other values alone.
    let flattenArrays = R.map(R.ifElse(Array.isArray, R.flatten, R.identity));

    flattenArrays([[0], [[10], [8]], 1234, {}]); // => [[0], [10, 8], 1234, {}]
    flattenArrays([[[10], 123], [8, [10]], "hello"]); // => [[10, 123], [8, 10], "hello"]
};

() => {
    R.isEmpty([1, 2, 3]); // => false
    R.isEmpty([]); // => true
    R.isEmpty(""); // => true
    R.isEmpty(null); // => false
    R.isEmpty({}); // =>true
    R.isEmpty({a: 1}); // => false
};

() => {
    R.not(true); // => false
    R.not(false); // => true
    R.not(0); // => true
    R.not(1); // => false
};

class Why {
    val: boolean;

    constructor(val: boolean) {
        this.val = val;
    }

    or(x: boolean) {
        return this.val && x;
    }
}
() => {
    const x0: boolean        = R.or(false, true); // => false
    const x1: number | any[] = R.or(0, []); // => []
    const x2: number | any[] = R.or(0)([]); // => []
    const x3: string         = R.or(null, ""); // => ''

    let why = new Why(true);
    why.or(true);
    const x4: Why | boolean = R.or(why, false); // false
};

() => {
    R.intersperse(",", ["foo", "bar"]); // => ['foo', ',', 'bar']
    R.intersperse(0, [1, 2]); // => [1, 0, 2]
    R.intersperse(0, [1]); // => [1]
};

{
    const functor = {
        map: (fn: (x: string) => string) => functor
    };
    R.map(x => x.trim(), functor);
}<|MERGE_RESOLUTION|>--- conflicted
+++ resolved
@@ -1638,23 +1638,17 @@
 };
 
 () => {
-<<<<<<< HEAD
+    let people = [
+        {name: 'Agy', age:33}, {name: 'Bib', age: 15}, {name: 'Cari', age: 16}
+    ];
+
+    R.sortWith([R.ascend(R.prop('age')), R.descend(R.prop('name'))], people);
+}
+
+() => {
     function add(a: number, b: number) {
         return a + b;
     }
-=======
-    var people = [
-        {name: 'Agy', age:33}, {name: 'Bib', age: 15}, {name: 'Cari', age: 16}
-    ];
-
-    R.sortWith([R.ascend(R.prop('age')), R.descend(R.prop('name'))], people);
-}
-
-() => {
-    var add = function(a: number, b: number) { return a + b; };
-    var multiply = function(a: number, b: number) { return a * b; };
-    var subtract = function(a: number, b: number) { return a - b; };
->>>>>>> 7c9006cd
 
     function multiply(a: number, b: number) {
         return a * b;
